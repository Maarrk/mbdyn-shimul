--- conflicted
+++ resolved
@@ -347,39 +347,6 @@
 		return out;
 };
 
-<<<<<<< HEAD
-// MUSCLE PENNESTRI
-std::ostream& 
-MusclePennestriCL::Restart(std::ostream& out) const 
-{
-	out << "muscle pennestri"
-		", initial length, " << Li
-		<< ", reference length, " << L0
-		<< ", reference velocity, " << V0
-		<< ", reference force, " << F0
-		<< ", activation, ", Activation.pGetDriveCaller()->Restart(out)
-		<< ", activation check, " << bActivationOverflow
-		<< ", warn, " << bActivationOverflowWarn;
-	Restart_int(out)
-		<< ", ", ElasticConstitutiveLaw<doublereal, doublereal>::Restart_int(out);
-	return out;
-}
-	
-std::ostream& 
-MusclePennestriCL::OutputAppend(std::ostream& out) const 
-{
-	return out 
-		<< " " << a 
-		<< " " << aReq
-		<< " " << f1
-		<< " " << f2
-		<< " " << f3
-		<< " " << df1dx
-		<< " " << df2dv
-		<< " " << df3dx
-		;
-}
-=======
 std::ostream&
 MuscleErfReflexiveCL::OutputAppend(std::ostream& out) const
 {
@@ -387,69 +354,21 @@
 	// in MuscleReflexiveCL)
         return	MuscleReflexiveCL::OutputAppend(out);
 };
->>>>>>> 814407a7
 
 void MuscleErfReflexiveCL::NetCDFOutputAppend(OutputHandler& OH) const
 {
-<<<<<<< HEAD
-#ifdef USE_NETCDF
-	OH.WriteNcVar(Var_dAct, a);
-	OH.WriteNcVar(Var_dActReq, aReq);
-	OH.WriteNcVar(Var_f1, f1);
-	OH.WriteNcVar(Var_f2, f2);
-	OH.WriteNcVar(Var_f3, f3);
-	OH.WriteNcVar(Var_df1dx, df1dx);
-	OH.WriteNcVar(Var_df2dv, df2dv);
-	OH.WriteNcVar(Var_df3dx, df3dx);
-#endif // USE_NETCDF
-}
-=======
 	// FIXME: SHOULD NOT BE NEEDED! (NetCDFOutputAppend is virtual, with base implementation
 	// in MuscleReflexiveCL)
         MuscleReflexiveCL::NetCDFOutputAppend(OH);
 };
->>>>>>> 814407a7
 
 void MuscleErfReflexiveCL::OutputAppendPrepare(OutputHandler& OH, const std::string& name)
 {
-<<<<<<< HEAD
-#ifdef USE_NETCDF
-	ASSERT(OH.IsOpen(OutputHandler::NETCDF));
-
-	Var_dAct = OH.CreateVar<doublereal>(name + ".a", 
-		OutputHandler::Dimensions::Dimensionless, 
-		"Muscular activation (effective value)");
-	Var_dActReq = OH.CreateVar<doublereal>(name + ".aReq",  
-		OutputHandler::Dimensions::Dimensionless,
-		"Requested muscular activation");
-	Var_f1 = OH.CreateVar<doublereal>(name + ".f1",
-		OutputHandler::Dimensions::Dimensionless,
-		"Active force-length relationship f1(x)");
-	Var_f2 = OH.CreateVar<doublereal>(name + ".f2",
-		OutputHandler::Dimensions::Dimensionless,
-		"Active force-velocity relationship f2(v)");
-	Var_f3 = OH.CreateVar<doublereal>(name + ".f3",
-		OutputHandler::Dimensions::Dimensionless,
-		"Passive force-length relationship f3(v)");
-	Var_df1dx = OH.CreateVar<doublereal>(name + ".df1dx",
-		OutputHandler::Dimensions::Dimensionless,
-		"Active force-length relationship derivative df1(x)/dx");
-	Var_df2dv = OH.CreateVar<doublereal>(name + ".df2dv",
-		OutputHandler::Dimensions::Dimensionless,
-		"Active force-velocity relationship derivative df2(v)/dv");
-	Var_df3dx = OH.CreateVar<doublereal>(name + ".df3dx",
-		OutputHandler::Dimensions::Dimensionless,
-		"Passive force-length relationship derivative df3(x)/dx");
-#endif // USE_NETCDF
-}
-
-=======
 	// FIXME: SHOULD NOT BE NEEDED (OutputAppendPrepare is virtual, with base
 	// implementation in MuscleReflexiveCL)
 	MuscleReflexiveCL::OutputAppendPrepare(OH, name);
 };
 
->>>>>>> 814407a7
 void 
 MusclePennestriCL::Update(const doublereal& Eps, const doublereal& EpsPrime) 
 {
@@ -491,17 +410,10 @@
 	ConstitutiveLaw<doublereal, doublereal>::F = PreStress + F0*(f1*f2*a + f3);
 	ConstitutiveLaw<doublereal, doublereal>::FDE = F0*(df1dx*f2*a + df3dx)*dxdEps;
 	ConstitutiveLaw<doublereal, doublereal>::FDEPrime = F0*f1*df2dv*a*dvdEpsPrime;
-<<<<<<< HEAD
-}
-
-void 
-MusclePennestriReflexiveCL::Update(const doublereal& Eps, const doublereal& EpsPrime) 
-=======
 };
 
 std::ostream& 
 MusclePennestriCL::Restart(std::ostream& out) const 
->>>>>>> 814407a7
 {
 	out << "muscle"
 		", initial length, " << Li
@@ -532,19 +444,12 @@
         MuscleCL::NetCDFOutputAppend(OH);
 };
 
-<<<<<<< HEAD
-	ConstitutiveLaw<doublereal, doublereal>::F = PreStress + F0*(f1*f2*a + f3);
-	ConstitutiveLaw<doublereal, doublereal>::FDE = F0*((df1dx*aRef + f1*Kp.dGet())*f2 + df3dx)*dxdEps;
-	ConstitutiveLaw<doublereal, doublereal>::FDEPrime = F0*f1*(df2dv*aRef + f2*Kd.dGet())*dvdEpsPrime;
-}
-=======
 void MusclePennestriCL::OutputAppendPrepare(OutputHandler& OH, const std::string& name)
 {
 	// FIXME: SHOULD NOT BE NEEDED (OutputAppendPrepare is virtual, with base
 	// implementation in MuscleReflexiveCL)
 	MuscleCL::OutputAppendPrepare(OH, name);
 };
->>>>>>> 814407a7
 
 std::ostream& 
 MuscleReflexiveCL::OutputAppend(std::ostream& out) const 
@@ -628,22 +533,7 @@
 				"Reference length of reflexive activation model");
 	}
 #endif // USE_NETCDF
-<<<<<<< HEAD
-}
-
-std::ostream& 
-MusclePennestriReflexiveCL::Restart_int(std::ostream& out) const 
-{
-	out
-		<< ", reflexive"
-		<< ", proportional gain, ", Kp.pGetDriveCaller()->Restart(out)
-		<< ", derivative gain, ", Kd.pGetDriveCaller()->Restart(out)
-		<< ", reference length, ", ReferenceLength.pGetDriveCaller()->Restart(out);
-	return out;
-}
-=======
-};
->>>>>>> 814407a7
+};
 
 void 
 MusclePennestriReflexiveCLWithSRS::Update(const doublereal& Eps, const doublereal& EpsPrime) 
@@ -708,10 +598,6 @@
 	ConstitutiveLaw<doublereal, doublereal>::F = PreStress + F0*(f1*(f2*a + SRSf) + f3 );
 	ConstitutiveLaw<doublereal, doublereal>::FDE = 
 		F0*(df1dx*(f2*aRef + SRSf) + f1*(SRSdfdx + Kp.dGet()*f2) + df3dx)*dxdEps;
-<<<<<<< HEAD
-}
-		
-=======
 };
 
 std::ostream&
@@ -723,7 +609,6 @@
 	return out;
 };
 
->>>>>>> 814407a7
 std::ostream& 
 MusclePennestriReflexiveCLWithSRS::OutputAppend(std::ostream& out) const 
 {

/* $Header$ */
/* 
 * MBDyn (C) is a multibody analysis code. 
 * http://www.mbdyn.org
 *
 * Copyright (C) 1996-2017
 *
 * Pierangelo Masarati	<masarati@aero.polimi.it>
 * Paolo Mantegazza	<mantegazza@aero.polimi.it>
 *
 * Dipartimento di Ingegneria Aerospaziale - Politecnico di Milano
 * via La Masa, 34 - 20156 Milano, Italy
 * http://www.aero.polimi.it
 *
 * Changing this copyright notice is forbidden.
 *
 * This program is free software; you can redistribute it and/or modify
 * it under the terms of the GNU General Public License as published by
 * the Free Software Foundation (version 2 of the License).
 * 
 *
 * This program is distributed in the hope that it will be useful,
 * but WITHOUT ANY WARRANTY; without even the implied warranty of
 * MERCHANTABILITY or FITNESS FOR A PARTICULAR PURPOSE.  See the
 * GNU General Public License for more details.
 *
 * You should have received a copy of the GNU General Public License
 * along with this program; if not, write to the Free Software
 * Foundation, Inc., 59 Temple Place, Suite 330, Boston, MA  02111-1307  USA
 */

#include "mbconfig.h"           /* This goes first in every *.c,*.cc file */

#include "inline.h"

/* InLineJoint - begin */

const unsigned int InLineJoint::NumSelfDof(2);
const unsigned int InLineJoint::NumDof(14);

/* Costruttore non banale */
InLineJoint::InLineJoint(unsigned int uL, const DofOwner* pDO,
			 const StructNode* pN1, const StructNode* pN2, 
			 const Mat3x3& RvTmp, const Vec3& pTmp, flag fOut,
          const doublereal pref,
          BasicShapeCoefficient *const sh,
          BasicFriction *const f)
: Elem(uL, fOut), Joint(uL, pDO, fOut),
pNode1(pN1), pNode2(pN2), Rv(RvTmp), p(pTmp), F(Zero3),
Sh_c(sh),
fc(f),
preF(pref)
{
   NO_OP;
};

   
InLineJoint::~InLineJoint(void)
{
	if (Sh_c) {
		delete Sh_c;
	}

	if (fc) {
		delete fc;
	}
}

DofOrder::Order
InLineJoint::GetDofType(unsigned int i) const {
   ASSERT(i >= 0 && i < iGetNumDof());
   if (i<NumSelfDof) {
       return DofOrder::ALGEBRAIC; 
   } else {
       return fc->GetDofType(i-NumSelfDof);
   }
};

DofOrder::Order
InLineJoint::GetEqType(unsigned int i) const
{
	ASSERTMSGBREAK(i < iGetNumDof(),
		"INDEX ERROR in InLineJoint::GetEqType");
   if (i<NumSelfDof) {
      return DofOrder::ALGEBRAIC;
   }
	return fc->GetEqType(i-NumSelfDof);
}


/* Contributo al file di restart */
std::ostream& InLineJoint::Restart(std::ostream& out) const
{
   Joint::Restart(out) << ", in line, not implemented yet" << std::endl;
   return out;
}

   
VariableSubMatrixHandler& 
InLineJoint::AssJac(VariableSubMatrixHandler& WorkMat,
		    doublereal dCoef,
		    const VectorHandler& XCurr,
		    const VectorHandler& XPrimeCurr)
{
   DEBUGCOUTFNAME("InLineJoint::AssJac");

   integer iNode1FirstPosIndex = pNode1->iGetFirstPositionIndex();
   integer iNode1FirstMomIndex = pNode1->iGetFirstMomentumIndex();
   integer iNode2FirstPosIndex = pNode2->iGetFirstPositionIndex();
   integer iNode2FirstMomIndex = pNode2->iGetFirstMomentumIndex();
   integer iFirstReactionIndex = iGetFirstIndex();
   
   Vec3 x2mx1(pNode2->GetXCurr()-pNode1->GetXCurr());
   Mat3x3 RvTmp(pNode1->GetRRef()*Rv);
   Vec3 FTmp(RvTmp*(F*dCoef));
   Vec3 Tmp1_1(RvTmp.GetVec(1).Cross(x2mx1));
   Vec3 Tmp1_2(RvTmp.GetVec(2).Cross(x2mx1));

   /* Full matrix is required for the use of ExpandableRowVectors */
   FullSubMatrixHandler& WM = WorkMat.SetFull();
   integer iNumRows = 0;
   integer iNumCols = 0;
   WorkSpaceDim(&iNumRows, &iNumCols);
   WM.ResizeReset(iNumRows, iNumCols);

   /* Setta gli indici delle equazioni */
   for (unsigned int iCnt = 1; iCnt <= 6; iCnt++) {
      WM.PutRowIndex(iCnt, iNode1FirstMomIndex+iCnt);
      WM.PutColIndex(iCnt, iNode1FirstPosIndex+iCnt);
      WM.PutRowIndex(6+iCnt, iNode2FirstMomIndex+iCnt);
      WM.PutColIndex(6+iCnt, iNode2FirstPosIndex+iCnt);
   }
   
   for (unsigned int iCnt = 1; iCnt <= iGetNumDof(); iCnt++) {        // iGet gives self DOFs
      WM.PutRowIndex(12+iCnt, iFirstReactionIndex+iCnt);
      WM.PutColIndex(12+iCnt, iFirstReactionIndex+iCnt);
   }
   
   for(int iCnt = 1; iCnt <= 3; iCnt++) {
      doublereal d = RvTmp.dGet(iCnt, 1);
      WM.PutCoef(iCnt, 12+1, -d);
      WM.PutCoef(6+iCnt, 12+1, d);	
      
      WM.PutCoef(12+1, iCnt, -d);
      WM.PutCoef(12+1, 6+iCnt, d);
      
      d = RvTmp.dGet(iCnt, 2);
      WM.PutCoef(iCnt, 12+2, -d);
      WM.PutCoef(6+iCnt, 12+2, d);	
      
      WM.PutCoef(12+2, iCnt, -d);
      WM.PutCoef(12+2, 6+iCnt, d);

      d = Tmp1_1.dGet(iCnt);
      WM.PutCoef(3+iCnt, 12+1, d);
      
      WM.PutCoef(12+1, 3+iCnt, d);
      
      d = Tmp1_2.dGet(iCnt);
      WM.PutCoef(3+iCnt, 12+2, d);
      
      WM.PutCoef(12+2, 3+iCnt, d);
      }
      
   WM.PutCross(0, 3, FTmp);  // TODO: change putcross FTmp signs back once FullMat putcross is fixed!
   WM.PutCross(3, 0, -FTmp);
   WM.Put(4, 4, Mat3x3(MatCrossCross, x2mx1, FTmp));
   WM.PutCross(3, 6, FTmp);
   WM.PutCross(6, 6+3, -FTmp);
   
   if (fc) {
       // friction specific contributions:     
       Vec3 e3a(RvTmp.GetVec(3));
       //retrieve friction coef
       doublereal f = fc->fc();
       //shape function
       doublereal shc = Sh_c->Sh_c();
       //compute relative velocity
       doublereal v = (pNode1->GetVCurr()-pNode2->GetVCurr()).Dot(e3a);
       //reaction norm
       doublereal modF = std::max(F.Norm(), preF); // F is not updated inside AssJac?
       //reaction moment
   //doublereal M3 = shc*modF*r;
   
       ExpandableRowVector dfc;
       ExpandableRowVector dF;
       ExpandableRowVector dv;
       //variation of reaction force
       dF.ReDim(3);
       if ((modF == 0.) or (F.Norm() < preF)) {
           dF.Set(Vec3(Zero3),1,12+1); // dF/d(13) ? = dF/d(1st reaction) ?
       } else {
           dF.Set(F/modF,1,12+1);
       }
       //variation of relative velocity
       dv.ReDim(6);
   
       dv.Set(e3a,1, 0+1);
       dv.Set(-e3a,4, 6+1);

       //assemble friction states
       fc->AssJac(WM,dfc,12+NumSelfDof,iFirstReactionIndex+NumSelfDof,dCoef,modF,v,
   	         XCurr,XPrimeCurr,dF,dv);
       ExpandableMatrix dF3;
       ExpandableRowVector dShc;
       //compute variation of shape function
       Sh_c->dSh_c(dShc,f,modF,v,dfc,dF,dv);
       //variation of force component
       dF3.ReDim(3,2);
       dF3.SetBlockDim(1,1);
       dF3.SetBlockDim(2,1);
       dF3.Set(e3a*shc,1,1); dF3.Link(1,&dF); // dF3/dF * dF/d(pos1?)
       dF3.Set(e3a*modF,1,2); dF3.Link(2,&dShc); // dF3/dShc * dShc/d(?)
       //assemble first node variation of force component
       dF3.Add(WM, 1, 1.);
       //assemble second node variation of force component
       dF3.Sub(WM, 6+1, 1.);
   }
   
   return WorkMat;
}


SubVectorHandler& 
InLineJoint::AssRes(SubVectorHandler& WorkVec,
		    doublereal dCoef,
		    const VectorHandler& XCurr, 
		    const VectorHandler& XPrimeCurr )
{
   DEBUGCOUTFNAME("InLineJoint::AssRes");
   integer iNumRows = 0;
   integer iNumCols = 0;
   WorkSpaceDim(&iNumRows, &iNumCols);
   WorkVec.ResizeReset(iNumRows);
 
   integer iNode1FirstMomIndex = pNode1->iGetFirstMomentumIndex();
   integer iNode2FirstMomIndex = pNode2->iGetFirstMomentumIndex();
   integer iFirstReactionIndex = iGetFirstIndex();

   /* Indici equazioni */
   for (int iCnt = 1; iCnt <= 6; iCnt++) {
      WorkVec.PutRowIndex(iCnt, iNode1FirstMomIndex+iCnt);
      WorkVec.PutRowIndex(6+iCnt, iNode2FirstMomIndex+iCnt);
   }
   
   /* Indice equazione vincolo */
   for (unsigned int iCnt = 1; iCnt <= iGetNumDof(); iCnt++) { // iGet gives self DOFs
      WorkVec.PutRowIndex(12+iCnt, iFirstReactionIndex+iCnt);
   }

   Vec3 x2mx1(pNode2->GetXCurr()-pNode1->GetXCurr());
   Mat3x3 RvTmp = pNode1->GetRCurr()*Rv;

   /* Aggiorna i dati propri */
   F.Put(1, XCurr(iFirstReactionIndex+1));
   F.Put(2, XCurr(iFirstReactionIndex+2));
   Vec3 FTmp(RvTmp*F);
   
   WorkVec.Add(1, FTmp);
   WorkVec.Add(4, x2mx1.Cross(FTmp)); /* ( = -p/\F) */
   WorkVec.Sub(7, FTmp);
   
   ASSERT(dCoef != 0.);
   WorkVec.PutCoef(13, (Rv.GetVec(1).Dot(p)-RvTmp.GetVec(1).Dot(x2mx1))/dCoef);
   WorkVec.PutCoef(14, (Rv.GetVec(2).Dot(p)-RvTmp.GetVec(2).Dot(x2mx1))/dCoef);
   
   if (fc) {
      bool ChangeJac(false);

      Vec3 e3a(RvTmp.GetVec(3));
      v = (pNode1->GetVCurr()-pNode2->GetVCurr()).Dot(e3a);
      displ = x2mx1.Dot(e3a);
      doublereal modF = std::max(F.Norm(), preF);
      try {
          fc->AssRes(WorkVec,12+NumSelfDof,iFirstReactionIndex+NumSelfDof,modF,v,XCurr,XPrimeCurr);
      }
      catch (Elem::ChangedEquationStructure& e) {
          ChangeJac = true;
      }
      doublereal f = fc->fc();
      doublereal shc = Sh_c->Sh_c(f,modF,v);
      F3 = shc*modF;  // or M(3) with a Vec3 ?
      WorkVec.Sub(1,e3a*F3); // subtracting a vector
      WorkVec.Add(7,e3a*F3); // adding a vector
      if (ChangeJac) {
          throw Elem::ChangedEquationStructure(MBDYN_EXCEPT_ARGS);
      }
   }

   return WorkVec;
}

unsigned int InLineJoint::iGetNumDof(void) const {
   unsigned int i = NumSelfDof;
   if (fc) {
       i+=fc->iGetNumDof();
   } 
   return i;
};

void
InLineJoint::OutputPrepare(OutputHandler& OH)
{
	if (bToBeOutput()) {
#ifdef USE_NETCDF
		if (OH.UseBinary(OutputHandler::JOINTS)) {
			std::string name;
			OutputPrepare_int("Inline", OH, name);

			if (fc) {
				Var_FF = OH.GetBinaryFile()->CreateVar<Vec3>(name + "FF",
						MBUnits::Dimensions::Force,
						"friction force (x, y, z)");

				Var_fc = OH.GetBinaryFile()->CreateVar<doublereal>(name + "fc",
						MBUnits::Dimensions::Dimensionless,
						"friction coefficient");

				Var_v = OH.GetBinaryFile()->CreateVar<doublereal>(name + "v",
						MBUnits::Dimensions::Velocity,
						"relative sliding velocity");

				Var_displ = OH.GetBinaryFile()->CreateVar<doublereal>(name + "displ",
						MBUnits::Dimensions::Length,
						"relative sliding displacement");
			}
		}
#endif // USE_NETCDF
	}
}

void InLineJoint::Output(OutputHandler& OH) const
{
   if (bToBeOutput()) {
      Mat3x3 RvTmp(pNode1->GetRCurr()*Rv);
#ifdef USE_NETCDF
		if (OH.UseBinary(OutputHandler::JOINTS)) {
			Joint::NetCDFOutput(OH, F, Zero3, RvTmp*F, Zero3);
			if (fc) {
<<<<<<< HEAD
				OH.WriteVar(Var_FF, F3);
				OH.WriteVar(Var_fc, fc->fc());
				OH.WriteVar(Var_v, v);
				OH.WriteVar(Var_displ, displ);
=======
				OH.WriteNcVar(Var_FF, RvTmp.GetVec(3)*F3);
				OH.WriteNcVar(Var_fc, fc->fc());
				OH.WriteNcVar(Var_v, v);
				OH.WriteNcVar(Var_displ, displ);
>>>>>>> b48117cb
			}
		}
#endif // USE_NETCDF
		if (OH.UseText(OutputHandler::JOINTS)) {

			std::ostream &of = Joint::Output(OH.Joints(), "inline", GetLabel(),
				F, Zero3, RvTmp*F, Zero3);
		  	// TODO: output relative position and orientation
			if (fc) {
				of << " " << F3 << " " << fc->fc() << " " << v << " " << displ;
			}
			of << std::endl;
		}
   }   
}
 

/* Contributo allo jacobiano durante l'assemblaggio iniziale */
VariableSubMatrixHandler& 
InLineJoint::InitialAssJac(VariableSubMatrixHandler& WorkMat,
			    const VectorHandler& XCurr)
{
   DEBUGCOUTFNAME("InLineJoint::InitialAssJac");
   FullSubMatrixHandler& WM = WorkMat.SetFull();
   WM.ResizeReset(28, 28);
   
   /* Indici gdl */
   integer iNode1FirstPosIndex = pNode1->iGetFirstPositionIndex();
   integer iNode2FirstPosIndex = pNode2->iGetFirstPositionIndex();
   integer iFirstReactionIndex = iGetFirstIndex();
   integer iReactionPrimeIndex = iFirstReactionIndex+2;
   
   /* Indici equazioni nodi */
   for(int iCnt = 1; iCnt <= 12; iCnt++) {
      WM.PutRowIndex(iCnt, iNode1FirstPosIndex+iCnt);
      WM.PutColIndex(iCnt, iNode1FirstPosIndex+iCnt);
      WM.PutRowIndex(12+iCnt, iNode2FirstPosIndex+iCnt);
      WM.PutColIndex(12+iCnt, iNode2FirstPosIndex+iCnt);
   }
   
   /* Indici vincoli */
   for(int iCnt = 1; iCnt <= 4; iCnt++) {
      WM.PutRowIndex(24+iCnt, iFirstReactionIndex+iCnt);
      WM.PutColIndex(24+iCnt, iFirstReactionIndex+iCnt);
   }
   
   /* Dati */
   Vec3 x2mx1(pNode2->GetXCurr()-pNode1->GetXCurr());
   Vec3 xp2mxp1(pNode2->GetVCurr()-pNode1->GetVCurr());
   Vec3 Omega(pNode1->GetWRef());
   
   /* Aggiorna i dati propri */
   Vec3 FPrime(XCurr(iReactionPrimeIndex+1),
	       XCurr(iReactionPrimeIndex+2),
	       0.);
   Mat3x3 RvTmp(pNode1->GetRRef()*Rv);
   Vec3 FTmp(RvTmp*F);
   Vec3 FPrimeTmp(RvTmp*FPrime);

   Vec3 v1(RvTmp.GetVec(1));
   Vec3 Tmp1_1(v1.Cross(x2mx1));
   Vec3 Tmp2_1(Omega.Cross(v1));
   Vec3 Tmp3_1((Omega.Cross(x2mx1)-xp2mxp1).Cross(v1));
   Vec3 Tmp4_1(-(xp2mxp1.Cross(v1)+x2mx1.Cross(Tmp2_1)));
   Vec3 v2(RvTmp.GetVec(2));
   Vec3 Tmp1_2(v2.Cross(x2mx1));
   Vec3 Tmp2_2(Omega.Cross(v2));
   Vec3 Tmp3_2((Omega.Cross(x2mx1)-xp2mxp1).Cross(v2));
   Vec3 Tmp4_2(-(xp2mxp1.Cross(v2)+x2mx1.Cross(Tmp2_2)));
   for(int iCnt = 1; iCnt <= 3; iCnt++) {
      doublereal d = v1.dGet(iCnt);
      WM.PutCoef(iCnt, 25, -d);
      WM.PutCoef(12+iCnt, 25, d);
      
      WM.PutCoef(25, iCnt, -d);
      WM.PutCoef(25, 12+iCnt, d);

      WM.PutCoef(6+iCnt, 27, -d);  
      WM.PutCoef(18+iCnt, 27, d);

      WM.PutCoef(27, 6+iCnt, -d);  
      WM.PutCoef(27, 18+iCnt, d);
      
      d = v2.dGet(iCnt);
      WM.PutCoef(iCnt, 26, -d);
      WM.PutCoef(12+iCnt, 26, d);
      
      WM.PutCoef(26, iCnt, -d);
      WM.PutCoef(26, 12+iCnt, d);

      WM.PutCoef(6+iCnt, 28, -d);  
      WM.PutCoef(18+iCnt, 28, d);

      WM.PutCoef(28, 6+iCnt, -d);  
      WM.PutCoef(28, 18+iCnt, d);

      d = Tmp1_1.dGet(iCnt);
      WM.PutCoef(3+iCnt, 25, d);   
      WM.PutCoef(25, 3+iCnt, d);   

      WM.PutCoef(27, 9+iCnt, d);   
      WM.PutCoef(9+iCnt, 27, d);
      
      d = Tmp1_2.dGet(iCnt);
      WM.PutCoef(3+iCnt, 26, d);   
      WM.PutCoef(26, 3+iCnt, d);   

      WM.PutCoef(28, 9+iCnt, d);   
      WM.PutCoef(9+iCnt, 28, d);
      
      d = Tmp2_1.dGet(iCnt);
      WM.PutCoef(27, iCnt, -d);    
      WM.PutCoef(27, 12+iCnt, d);  

      WM.PutCoef(6+iCnt, 25, -d);  
      WM.PutCoef(18+iCnt, 25, d);
      
      d = Tmp2_2.dGet(iCnt);
      WM.PutCoef(28, iCnt, -d);    
      WM.PutCoef(28, 12+iCnt, d);  

      WM.PutCoef(6+iCnt, 26, -d);  
      WM.PutCoef(18+iCnt, 26, d);

      d = Tmp3_1.dGet(iCnt);
      WM.PutCoef(27, 3+iCnt, d);   

      d = Tmp3_2.dGet(iCnt);
      WM.PutCoef(28, 3+iCnt, d);   

      d = Tmp4_1.dGet(iCnt);
      WM.PutCoef(9+iCnt, 25, d);   

      d = Tmp4_2.dGet(iCnt);
      WM.PutCoef(9+iCnt, 27, d);   
   }   

   Mat3x3 MTmp(MatCross, FTmp);
   WM.Add(1, 4, MTmp);             
   WM.Add(4, 13, MTmp);            
   
   WM.Add(7, 10, MTmp);            
   WM.Add(10, 19, MTmp);           
   
   WM.Sub(4, 1, MTmp);
   WM.Sub(13, 4, MTmp);
   
   WM.Sub(19, 10, MTmp);           
   WM.Sub(10, 7, MTmp);            
   
   MTmp = Mat3x3(MatCrossCross, x2mx1, FTmp);
   WM.Add(4, 4, MTmp);             

   WM.Add(10, 10, MTmp);           
 
   MTmp = Mat3x3(MatCrossCross, Omega, FTmp) + Mat3x3(MatCross, FPrimeTmp);
   WM.Add(7, 4, MTmp);             
   WM.Sub(19, 4, MTmp);
   
   MTmp = Mat3x3(MatCross, Omega.Cross(FTmp) + FPrimeTmp);
   WM.Sub(10, 1, MTmp);
   WM.Add(10, 13, MTmp);
   
   MTmp = Mat3x3((Mat3x3(MatCross, xp2mxp1) + Mat3x3(MatCrossCross, x2mx1, Omega))*Mat3x3(MatCross, FTmp)
		 + Mat3x3(MatCrossCross, x2mx1, FPrimeTmp));
   WM.Add(10, 4, MTmp);

   return WorkMat;
}

   
/* Contributo al residuo durante l'assemblaggio iniziale */   
SubVectorHandler& 
InLineJoint::InitialAssRes(SubVectorHandler& WorkVec,
			   const VectorHandler& XCurr)
{
   DEBUGCOUTFNAME("InLineJoint::InitialAssRes");
   WorkVec.ResizeReset(28);
   
   /* Indici gdl */
   integer iNode1FirstPosIndex = pNode1->iGetFirstPositionIndex();
   integer iNode2FirstPosIndex = pNode2->iGetFirstPositionIndex();
   integer iFirstReactionIndex = iGetFirstIndex();
   integer iReactionPrimeIndex = iFirstReactionIndex+2;
   
   /* Indici equazioni nodi */
   for(int iCnt = 1; iCnt <= 12; iCnt++) {
      WorkVec.PutRowIndex(iCnt, iNode1FirstPosIndex+iCnt);
      WorkVec.PutRowIndex(12+iCnt, iNode2FirstPosIndex+iCnt);
   }
   
   /* Indici equazioni vincoli */
   WorkVec.PutRowIndex(25, iFirstReactionIndex+1);
   WorkVec.PutRowIndex(26, iFirstReactionIndex+2);
   WorkVec.PutRowIndex(27, iReactionPrimeIndex+1);
   WorkVec.PutRowIndex(28, iReactionPrimeIndex+2);
      
   /* Dati */
   Vec3 x2mx1(pNode2->GetXCurr()-pNode1->GetXCurr());
   Vec3 xp2mxp1(pNode2->GetVCurr()-pNode1->GetVCurr());
   Mat3x3 RvTmp(pNode1->GetRCurr()*Rv);
   Vec3 Omega(pNode1->GetWCurr());
   
   /* Aggiorna i dati propri */
   F.Put(1, XCurr(iFirstReactionIndex+1));
   F.Put(2, XCurr(iFirstReactionIndex+2));
   Vec3 FPrime(XCurr(iReactionPrimeIndex+1),
	       XCurr(iReactionPrimeIndex+2),
	       0.);
   Vec3 FTmp(RvTmp*F);
   Vec3 FPrimeTmp(RvTmp*FPrime);
   Vec3 Tmp(Omega.Cross(FTmp)+FPrimeTmp);
   
   WorkVec.Add(1, FTmp);
   WorkVec.Add(4, x2mx1.Cross(FTmp)); /* ( = -p/\F) */
   WorkVec.Add(7, Tmp);
   WorkVec.Add(10, xp2mxp1.Cross(FTmp)+x2mx1.Cross(Tmp));
   WorkVec.Sub(13, FTmp);
   WorkVec.Sub(19, Tmp);   
   
   WorkVec.PutCoef(25, Rv.GetVec(1).Dot(p)-RvTmp.GetVec(1).Dot(x2mx1));
   WorkVec.PutCoef(26, Rv.GetVec(2).Dot(p)-RvTmp.GetVec(2).Dot(x2mx1));
   WorkVec.PutCoef(27, x2mx1.Dot(RvTmp.GetVec(1).Cross(Omega))-RvTmp.GetVec(1).Dot(xp2mxp1));
   WorkVec.PutCoef(28, x2mx1.Dot(RvTmp.GetVec(2).Cross(Omega))-RvTmp.GetVec(2).Dot(xp2mxp1));
   
   return WorkVec;
}

const MBUnits::Dimensions
InLineJoint::GetEquationDimension(integer index) const {
	// DOF is unknown
   MBUnits::Dimensions dimension = MBUnits::Dimensions::UnknownDimension;

	switch (index)
	{
		case 1:
			dimension = MBUnits::Dimensions::Length;
			break;
		case 2:
			dimension = MBUnits::Dimensions::Length;
			break;
	}

   if (fc && fc->iGetNumDof() > 0) {
      unsigned int i = index;
      if ( i >= NumSelfDof + 1 && i <= NumSelfDof + fc->iGetNumDof() ) {
         dimension = fc->GetEquationDimension(index - NumSelfDof);
      }
   }

	return dimension;
}

std::ostream&
InLineJoint::DescribeEq(std::ostream& out, const char *prefix, bool bInitial) const
{

	integer iIndex = iGetFirstIndex();

	out
		<< prefix << iIndex + 1 << "->" << iIndex + 2 << ": " <<
			"distance constraints" << std::endl;

   if (fc && fc->iGetNumDof() > 0) {
      out 
         << prefix << iIndex + NumSelfDof + 1 << "->" << iIndex + NumSelfDof + fc->iGetNumDof() << ": friction equation(s)" << std::endl
         << "        ", fc->DescribeEq(out, prefix, bInitial);
   }
	
	return out;
}

/* InLineJoint - end */


/* InLineWithOffsetJoint - begin */

/* Costruttore non banale */
InLineWithOffsetJoint::InLineWithOffsetJoint(unsigned int uL, 
					     const DofOwner* pDO,
					     const StructNode* pN1, 
					     const StructNode* pN2, 
					     const Mat3x3& RvTmp, 
					     const Vec3& pTmp,
					     const Vec3& qTmp, 
					     flag fOut)
: Elem(uL, fOut), Joint(uL, pDO, fOut),
pNode1(pN1), pNode2(pN2), Rv(RvTmp), p(pTmp), q(qTmp), F(Zero3)
{
   NO_OP;
};

   
InLineWithOffsetJoint::~InLineWithOffsetJoint(void)
{
   NO_OP;
}


/* Contributo al file di restart */
std::ostream& InLineWithOffsetJoint::Restart(std::ostream& out) const
{
   Joint::Restart(out) << ", in line, not implemented yet" << std::endl;
   return out;
}

   
VariableSubMatrixHandler& 
InLineWithOffsetJoint::AssJac(VariableSubMatrixHandler& WorkMat,
			      doublereal dCoef,
			      const VectorHandler& /* XCurr */ ,
			      const VectorHandler& /* XPrimeCurr */ )
{
   DEBUGCOUTFNAME("InLineWithOffsetJoint::AssJac");
   SparseSubMatrixHandler& WM = WorkMat.SetSparse();
   
   WM.ResizeReset(108, 0);
   
   integer iNode1FirstPosIndex = pNode1->iGetFirstPositionIndex();
   integer iNode1FirstMomIndex = pNode1->iGetFirstMomentumIndex();
   integer iNode2FirstPosIndex = pNode2->iGetFirstPositionIndex();
   integer iNode2FirstMomIndex = pNode2->iGetFirstMomentumIndex();
   integer iFirstReactionIndex = iGetFirstIndex();

   Vec3 qTmp(pNode2->GetRCurr()*q);
   Vec3 x2qmx1(pNode2->GetXCurr()+qTmp-pNode1->GetXCurr());
   Mat3x3 RvTmp(pNode1->GetRRef()*Rv);
   Vec3 FTmp(RvTmp*(F*dCoef));
   
   
   Vec3 Tmp1_1(RvTmp.GetVec(1).Cross(x2qmx1));
   Vec3 Tmp1_2(RvTmp.GetVec(2).Cross(x2qmx1));
   Vec3 Tmp2_1(qTmp.Cross(RvTmp.GetVec(1)));
   Vec3 Tmp2_2(qTmp.Cross(RvTmp.GetVec(2)));
   for(int iCnt = 1; iCnt <= 3; iCnt++) {
      doublereal d = RvTmp.dGet(iCnt, 1);
      WM.PutItem(iCnt, iNode1FirstMomIndex+iCnt,
		  iFirstReactionIndex+1, -d);
      WM.PutItem(3+iCnt, iNode2FirstMomIndex+iCnt,
		  iFirstReactionIndex+1, d);      
      
      WM.PutItem(6+iCnt, iFirstReactionIndex+1,
		  iNode1FirstPosIndex+iCnt, -d);
      WM.PutItem(9+iCnt, iFirstReactionIndex+1,
		  iNode2FirstPosIndex+iCnt, d);
      
      d = RvTmp.dGet(iCnt, 2);
      WM.PutItem(12+iCnt, iNode1FirstMomIndex+iCnt,
		  iFirstReactionIndex+2, -d);
      WM.PutItem(15+iCnt, iNode2FirstMomIndex+iCnt,
		  iFirstReactionIndex+2, d);      
      
      WM.PutItem(18+iCnt, iFirstReactionIndex+2,
		  iNode1FirstPosIndex+iCnt, -d);
      WM.PutItem(21+iCnt, iFirstReactionIndex+2,
		  iNode2FirstPosIndex+iCnt, d);

      d = Tmp1_1.dGet(iCnt);
      WM.PutItem(24+iCnt, iNode1FirstMomIndex+3+iCnt,
		  iFirstReactionIndex+1, d);
      
      WM.PutItem(27+iCnt, iFirstReactionIndex+1,
		  iNode1FirstPosIndex+3+iCnt, d);
      
      d = Tmp1_2.dGet(iCnt);
      WM.PutItem(30+iCnt, iNode1FirstMomIndex+3+iCnt,
		  iFirstReactionIndex+2, d);
      
      WM.PutItem(33+iCnt, iFirstReactionIndex+2,
		  iNode1FirstPosIndex+3+iCnt, d);

      d = Tmp2_1.dGet(iCnt);
      WM.PutItem(36+iCnt, iNode2FirstMomIndex+3+iCnt,
		  iFirstReactionIndex+1, d);
      
      WM.PutItem(39+iCnt, iFirstReactionIndex+1,
		  iNode2FirstPosIndex+3+iCnt, d);

      d = Tmp2_2.dGet(iCnt);
      WM.PutItem(42+iCnt, iNode2FirstMomIndex+3+iCnt,
		  iFirstReactionIndex+2, d);
      
      WM.PutItem(45+iCnt, iFirstReactionIndex+2,
		  iNode2FirstPosIndex+3+iCnt, d);
   }
   
   WM.PutCross(48+1, iNode1FirstMomIndex,
		iNode1FirstPosIndex+3, FTmp);
   WM.PutCross(54+1, iNode1FirstMomIndex+3,
		iNode1FirstPosIndex, -FTmp);
   WM.PutMat3x3(60+1, iNode1FirstMomIndex+3,		
		iNode1FirstPosIndex+3, Mat3x3(MatCrossCross, x2qmx1, FTmp));
   WM.PutCross(69+1, iNode1FirstMomIndex+3,
		iNode2FirstPosIndex, FTmp);
   WM.PutCross(75+1, iNode2FirstMomIndex,
		iNode2FirstPosIndex+3, -FTmp);

   Mat3x3 MTmp(MatCrossCross, FTmp, qTmp);
   WM.PutMat3x3(81+1, iNode1FirstMomIndex+3,
		 iNode2FirstPosIndex+3, -MTmp);
   WM.PutMat3x3(90+1, iNode2FirstMomIndex+3,
		 iNode2FirstPosIndex+3, -MTmp);

   WM.PutMat3x3(99+1, iNode2FirstMomIndex+3,		
		 iNode1FirstPosIndex+3, Mat3x3(MatCrossCross, -qTmp, FTmp));
   
   return WorkMat;
}


SubVectorHandler& 
InLineWithOffsetJoint::AssRes(SubVectorHandler& WorkVec,
			      doublereal dCoef,
			      const VectorHandler& XCurr, 
			      const VectorHandler& /* XPrimeCurr */ )
{
   DEBUGCOUTFNAME("InLineWithOffsetJoint::AssRes");
   WorkVec.ResizeReset(14);
 
   integer iNode1FirstMomIndex = pNode1->iGetFirstMomentumIndex();
   integer iNode2FirstMomIndex = pNode2->iGetFirstMomentumIndex();
   integer iFirstReactionIndex = iGetFirstIndex();

   /* Indici equazioni */
   for (int iCnt = 1; iCnt <= 6; iCnt++) {
      WorkVec.PutRowIndex(iCnt, iNode1FirstMomIndex+iCnt);
      WorkVec.PutRowIndex(6+iCnt, iNode2FirstMomIndex+iCnt);
   }
   
   /* Indice equazione vincolo */
   WorkVec.PutRowIndex(13, iFirstReactionIndex+1);
   WorkVec.PutRowIndex(14, iFirstReactionIndex+2);

   Vec3 qTmp(pNode2->GetRCurr()*q);
   Vec3 x2qmx1(pNode2->GetXCurr()+qTmp-pNode1->GetXCurr());
   Mat3x3 RvTmp = pNode1->GetRCurr()*Rv;

   /* Aggiorna i dati propri */
   F.Put(1, XCurr(iFirstReactionIndex+1));
   F.Put(2, XCurr(iFirstReactionIndex+2));
   Vec3 FTmp(RvTmp*F);
   
   WorkVec.Add(1, FTmp);
   WorkVec.Add(4, x2qmx1.Cross(FTmp));
   WorkVec.Sub(7, FTmp);
   WorkVec.Sub(10, qTmp.Cross(FTmp));
   
   ASSERT(dCoef != 0.);
   WorkVec.PutCoef(13, (Rv.GetVec(1).Dot(p)-RvTmp.GetVec(1).Dot(x2qmx1))/dCoef);
   WorkVec.PutCoef(14, (Rv.GetVec(2).Dot(p)-RvTmp.GetVec(2).Dot(x2qmx1))/dCoef);

   return WorkVec;
}

DofOrder::Order
InLineWithOffsetJoint::GetEqType(unsigned int i) const
{
	ASSERTMSGBREAK((i>=0) and (i<15), 
		"INDEX ERROR in InLineWithOffsetJoint::GetEqType");
	if ((i==13) or (i==14)) {
		return DofOrder::ALGEBRAIC;
	}
	return DofOrder::DIFFERENTIAL;
}

void InLineWithOffsetJoint::Output(OutputHandler& OH) const
{
   if (bToBeOutput()) {      
      Mat3x3 RvTmp(pNode1->GetRCurr()*Rv);
      Joint::Output(OH.Joints(), "inline", GetLabel(),
		    F, Zero3, RvTmp*F, Zero3) << std::endl;
   }
}
 

/* Contributo allo jacobiano durante l'assemblaggio iniziale */
VariableSubMatrixHandler& 
InLineWithOffsetJoint::InitialAssJac(VariableSubMatrixHandler& WorkMat,
				     const VectorHandler& XCurr)
{
   DEBUGCOUTFNAME("InLineWithOffsetJoint::InitialAssJac");
   FullSubMatrixHandler& WM = WorkMat.SetFull();
   WM.ResizeReset(28, 28);
   
   /* Indici gdl */
   integer iNode1FirstPosIndex = pNode1->iGetFirstPositionIndex();
   integer iNode2FirstPosIndex = pNode2->iGetFirstPositionIndex();
   integer iFirstReactionIndex = iGetFirstIndex();
   integer iReactionPrimeIndex = iFirstReactionIndex+2;
   
   /* Indici equazioni nodi */
   for(int iCnt = 1; iCnt <= 12; iCnt++) {
      WM.PutRowIndex(iCnt, iNode1FirstPosIndex+iCnt);
      WM.PutColIndex(iCnt, iNode1FirstPosIndex+iCnt);
      WM.PutRowIndex(12+iCnt, iNode2FirstPosIndex+iCnt);
      WM.PutColIndex(12+iCnt, iNode2FirstPosIndex+iCnt);
   }
   
   /* Indici vincoli */
   for(int iCnt = 1; iCnt <= 4; iCnt++) {
      WM.PutRowIndex(24+iCnt, iFirstReactionIndex+iCnt);
      WM.PutColIndex(24+iCnt, iFirstReactionIndex+iCnt);
   }
   
   /* Dati */
   Vec3 Omega1(pNode1->GetWRef());
   Vec3 Omega2(pNode2->GetWRef());
   Mat3x3 RvTmp(pNode1->GetRRef()*Rv);
   Vec3 qTmp(pNode2->GetRRef()*q);
   Vec3 x2qmx1(pNode2->GetXCurr()+qTmp-pNode1->GetXCurr());
   Vec3 xp2qmxp1(pNode2->GetVCurr()+Omega2.Cross(qTmp)-pNode1->GetVCurr());
   
   /* Aggiorna i dati propri */
   Vec3 FPrime(XCurr(iReactionPrimeIndex+1),
	       XCurr(iReactionPrimeIndex+2),
	       0.);
   Vec3 FTmp(RvTmp*F);
   Vec3 FPrimeTmp(RvTmp*FPrime);

   Vec3 v1(RvTmp.GetVec(1));
   Vec3 Tmp1_1(v1.Cross(x2qmx1));
   Vec3 Tmp2_1(Omega1.Cross(v1));
   Vec3 Tmp3_1((Omega1.Cross(x2qmx1)-xp2qmxp1).Cross(v1));
   Vec3 Tmp4_1(-(xp2qmxp1.Cross(v1)+x2qmx1.Cross(Tmp2_1)));
   
   Vec3 Tmp5_1(qTmp.Cross(v1));
   Vec3 Tmp6_1(qTmp.Cross(v1.Cross(Omega2-Omega1)));
   Vec3 Tmp7_1(qTmp.Cross(Omega1.Cross(v1))-v1.Cross(Omega2.Cross(qTmp)));
   
   Vec3 v2(RvTmp.GetVec(2));
   Vec3 Tmp1_2(v2.Cross(x2qmx1));
   Vec3 Tmp2_2(Omega1.Cross(v2));
   Vec3 Tmp3_2((Omega1.Cross(x2qmx1)-xp2qmxp1).Cross(v2));
   Vec3 Tmp4_2(-(xp2qmxp1.Cross(v2)+x2qmx1.Cross(Tmp2_2)));
   
   Vec3 Tmp5_2(qTmp.Cross(v2));
   Vec3 Tmp6_2(qTmp.Cross(v2.Cross(Omega2-Omega1)));
   Vec3 Tmp7_2(qTmp.Cross(Omega1.Cross(v2))-v2.Cross(Omega2.Cross(qTmp)));
   
   for(int iCnt = 1; iCnt <= 3; iCnt++) {
      doublereal d = v1.dGet(iCnt);
      WM.PutCoef(iCnt, 25, -d);
      WM.PutCoef(12+iCnt, 25, d);
      
      WM.PutCoef(25, iCnt, -d);
      WM.PutCoef(25, 12+iCnt, d);

      WM.PutCoef(6+iCnt, 27, -d);  
      WM.PutCoef(18+iCnt, 27, d);

      WM.PutCoef(27, 6+iCnt, -d);  
      WM.PutCoef(27, 18+iCnt, d);
      
      d = v2.dGet(iCnt);
      WM.PutCoef(iCnt, 26, -d);
      WM.PutCoef(12+iCnt, 26, d);
      
      WM.PutCoef(26, iCnt, -d);
      WM.PutCoef(26, 12+iCnt, d);

      WM.PutCoef(6+iCnt, 28, -d);  
      WM.PutCoef(18+iCnt, 28, d);

      WM.PutCoef(28, 6+iCnt, -d);  
      WM.PutCoef(28, 18+iCnt, d);

      d = Tmp1_1.dGet(iCnt);
      WM.PutCoef(3+iCnt, 25, d);   
      WM.PutCoef(25, 3+iCnt, d);   

      WM.PutCoef(27, 9+iCnt, d);   
      WM.PutCoef(9+iCnt, 27, d);
      
      d = Tmp1_2.dGet(iCnt);
      WM.PutCoef(3+iCnt, 26, d);   
      WM.PutCoef(26, 3+iCnt, d);   

      WM.PutCoef(28, 9+iCnt, d);   
      WM.PutCoef(9+iCnt, 28, d);
      
      d = Tmp2_1.dGet(iCnt);
      WM.PutCoef(27, iCnt, -d);    
      WM.PutCoef(27, 12+iCnt, d);  

      WM.PutCoef(6+iCnt, 25, -d);  
      WM.PutCoef(18+iCnt, 25, d);
      
      d = Tmp2_2.dGet(iCnt);
      WM.PutCoef(28, iCnt, -d);    
      WM.PutCoef(28, 12+iCnt, d);  

      WM.PutCoef(6+iCnt, 26, -d);  
      WM.PutCoef(18+iCnt, 26, d);

      d = Tmp3_1.dGet(iCnt);
      WM.PutCoef(27, 3+iCnt, d);   

      d = Tmp3_2.dGet(iCnt);
      WM.PutCoef(28, 3+iCnt, d);   

      d = Tmp4_1.dGet(iCnt);
      WM.PutCoef(9+iCnt, 25, d);   

      d = Tmp4_2.dGet(iCnt);
      WM.PutCoef(9+iCnt, 27, d);   
      
      d = Tmp5_1.dGet(iCnt);
      WM.PutCoef(15+iCnt, 25, d);
      WM.PutCoef(21+iCnt, 27, d);

      WM.PutCoef(25, 15+iCnt, d);
      WM.PutCoef(27, 21+iCnt, d);

      d = Tmp5_2.dGet(iCnt);
      WM.PutCoef(15+iCnt, 26, d);
      WM.PutCoef(21+iCnt, 28, d);

      WM.PutCoef(26, 15+iCnt, d);
      WM.PutCoef(28, 21+iCnt, d);

      d = Tmp6_1.dGet(iCnt);
      WM.PutCoef(27, 15+iCnt, d);

      d = Tmp6_2.dGet(iCnt);
      WM.PutCoef(28, 15+iCnt, d);

      d = Tmp7_1.dGet(iCnt);
      WM.PutCoef(21+iCnt, 25, d);
      
      d = Tmp7_2.dGet(iCnt);
      WM.PutCoef(21+iCnt, 26, d);
   }   

   Mat3x3 MTmp(MatCross, FTmp);
   WM.Add(1, 4, MTmp);             
   WM.Add(4, 13, MTmp);            
   
   WM.Add(7, 10, MTmp);            
   WM.Add(10, 19, MTmp);           
   
   WM.Sub(4, 1, MTmp);             
   WM.Sub(13, 4, MTmp);            
   
   WM.Sub(19, 10, MTmp);           
   WM.Sub(10, 7, MTmp);            
   
   MTmp = Mat3x3(MatCrossCross, x2qmx1, FTmp);
   WM.Add(4, 4, MTmp);             

   WM.Add(10, 10, MTmp);           
 
   MTmp = Mat3x3(MatCrossCross, Omega1, FTmp) + Mat3x3(MatCross, FPrimeTmp);
   WM.Add(7, 4, MTmp);             
   WM.Sub(19, 4, MTmp);           
   
   MTmp = Mat3x3(MatCross, Omega1.Cross(FTmp) + FPrimeTmp);
   WM.Sub(10, 1, MTmp);
   WM.Add(10, 13, MTmp);
   
   MTmp = Mat3x3((Mat3x3(MatCross, xp2qmxp1) + Mat3x3(MatCrossCross, x2qmx1, Omega1))*Mat3x3(MatCross, FTmp)
		 + Mat3x3(MatCrossCross, x2qmx1, FPrimeTmp));
   WM.Add(10, 4, MTmp);

   MTmp = Mat3x3(MatCrossCross, FTmp, qTmp);
   WM.Add(16, 16, MTmp);
   WM.Add(22, 22, MTmp);
   
   WM.Sub(4, 16, MTmp);
   WM.Sub(10, 22, MTmp);
   
   MTmp = MTmp.Transpose();
   WM.Add(16, 4, MTmp);
   WM.Add(22, 10, MTmp);
   
   MTmp = (Mat3x3(MatCrossCross, FTmp, Omega2) + Mat3x3(MatCross, Omega1.Cross(FTmp) + FPrimeTmp))*Mat3x3(MatCross, qTmp);
   WM.Add(22, 16, MTmp);
   WM.Sub(10, 16, MTmp);
   
   MTmp = Mat3x3(MatCrossCross, qTmp.Cross(Omega2), FTmp)
     - Mat3x3(MatCross, qTmp)*(Mat3x3(MatCrossCross, Omega1, FTmp) + Mat3x3(MatCross, FPrimeTmp));
   WM.Add(22, 4, MTmp);

   return WorkMat;
}

   
/* Contributo al residuo durante l'assemblaggio iniziale */   
SubVectorHandler& 
InLineWithOffsetJoint::InitialAssRes(SubVectorHandler& WorkVec,
				     const VectorHandler& XCurr)
{
   DEBUGCOUTFNAME("InLineWithOffsetJoint::InitialAssRes");
   WorkVec.ResizeReset(28);
   
   /* Indici gdl */
   integer iNode1FirstPosIndex = pNode1->iGetFirstPositionIndex();
   integer iNode2FirstPosIndex = pNode2->iGetFirstPositionIndex();
   integer iFirstReactionIndex = iGetFirstIndex();
   integer iReactionPrimeIndex = iFirstReactionIndex+2;
   
   /* Indici equazioni nodi */
   for(int iCnt = 1; iCnt <= 12; iCnt++) {
      WorkVec.PutRowIndex(iCnt, iNode1FirstPosIndex+iCnt);
      WorkVec.PutRowIndex(12+iCnt, iNode2FirstPosIndex+iCnt);
   }
   
   /* Indici equazioni vincoli */
   WorkVec.PutRowIndex(25, iFirstReactionIndex+1);
   WorkVec.PutRowIndex(26, iFirstReactionIndex+2);
   WorkVec.PutRowIndex(27, iReactionPrimeIndex+1);
   WorkVec.PutRowIndex(28, iReactionPrimeIndex+2);
      
   /* Dati */
   Mat3x3 RvTmp(pNode1->GetRCurr()*Rv);
   Vec3 qTmp(pNode2->GetRCurr()*q);
   Vec3 Omega1(pNode1->GetWCurr());
   Vec3 Omega2(pNode2->GetWCurr());
   Vec3 x2qmx1(pNode2->GetXCurr()+qTmp-pNode1->GetXCurr());
   Vec3 xp2qmxp1(pNode2->GetVCurr()+Omega2.Cross(qTmp)-pNode1->GetVCurr());
   
   /* Aggiorna i dati propri */
   F.Put(1, XCurr(iFirstReactionIndex+1));
   F.Put(2, XCurr(iFirstReactionIndex+2));
   Vec3 FPrime(XCurr(iReactionPrimeIndex+1),
	       XCurr(iReactionPrimeIndex+2),
	       0.);
   Vec3 FTmp(RvTmp*F);
   Vec3 FPrimeTmp(RvTmp*FPrime);
   Vec3 Tmp(Omega1.Cross(FTmp)+FPrimeTmp);
   
   WorkVec.Add(1, FTmp);
   WorkVec.Add(4, x2qmx1.Cross(FTmp)); /* ( = -p/\F) */
   WorkVec.Add(7, Tmp);
   WorkVec.Add(10, xp2qmxp1.Cross(FTmp)+x2qmx1.Cross(Tmp));
   WorkVec.Sub(13, FTmp);
   WorkVec.Sub(16, qTmp.Cross(FTmp));
   WorkVec.Sub(19, Tmp);
   WorkVec.Sub(22, qTmp.Cross(Tmp)+(Omega2.Cross(qTmp)).Cross(FTmp));
   
   WorkVec.PutCoef(25, Rv.GetVec(1).Dot(p)-RvTmp.GetVec(1).Dot(x2qmx1));
   WorkVec.PutCoef(26, Rv.GetVec(2).Dot(p)-RvTmp.GetVec(2).Dot(x2qmx1));
   WorkVec.PutCoef(27, x2qmx1.Dot(RvTmp.GetVec(1).Cross(Omega1))-RvTmp.GetVec(1).Dot(xp2qmxp1));
   WorkVec.PutCoef(28, x2qmx1.Dot(RvTmp.GetVec(2).Cross(Omega1))-RvTmp.GetVec(2).Dot(xp2qmxp1));
   
   return WorkVec;
}

const MBUnits::Dimensions
InLineWithOffsetJoint::GetEquationDimension(integer index) const {
	// DOF == 2
	MBUnits::Dimensions dimension = MBUnits::Dimensions::UnknownDimension;

	switch (index)
	{
		case 1:
			dimension = MBUnits::Dimensions::Length;
			break;
		case 2:
			dimension = MBUnits::Dimensions::Length;
			break;
	}

	return dimension;
}

std::ostream&
InLineWithOffsetJoint::DescribeEq(std::ostream& out, const char *prefix, bool bInitial) const
{

	integer iIndex = iGetFirstIndex();

	out
		<< prefix << iIndex + 1 << "->" << iIndex + 2 << ": " <<
			"distance constraints" << std::endl;

	return out;
}

/* InLineWithOffsetJoint - end */
<|MERGE_RESOLUTION|>--- conflicted
+++ resolved
@@ -337,17 +337,10 @@
 		if (OH.UseBinary(OutputHandler::JOINTS)) {
 			Joint::NetCDFOutput(OH, F, Zero3, RvTmp*F, Zero3);
 			if (fc) {
-<<<<<<< HEAD
-				OH.WriteVar(Var_FF, F3);
+				OH.WriteVar(Var_FF, RvTmp.GetVec(3)*F3);
 				OH.WriteVar(Var_fc, fc->fc());
 				OH.WriteVar(Var_v, v);
 				OH.WriteVar(Var_displ, displ);
-=======
-				OH.WriteNcVar(Var_FF, RvTmp.GetVec(3)*F3);
-				OH.WriteNcVar(Var_fc, fc->fc());
-				OH.WriteNcVar(Var_v, v);
-				OH.WriteNcVar(Var_displ, displ);
->>>>>>> b48117cb
 			}
 		}
 #endif // USE_NETCDF

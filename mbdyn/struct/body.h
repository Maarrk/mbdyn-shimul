--- conflicted
+++ resolved
@@ -40,20 +40,11 @@
 #include "strnode.h"
 #include "gravity.h"
 
-<<<<<<< HEAD
-#if USE_SPARSE_AUTODIFF
-#include <sp_gradient.h>
-#include <sp_matrix_base.h>
-#include <sp_matvecass.h>
-#endif
-
-=======
 #ifdef USE_SPARSE_AUTODIFF
 #include "sp_gradient.h"
 #include "sp_matrix_base.h"
 #include "sp_matvecass.h"
 #endif
->>>>>>> 983d472c
 /* Mass - begin */
 
 class Mass :
@@ -284,32 +275,6 @@
 class Body :
 virtual public Elem, public ElemGravityOwner, public InitialAssemblyElem {
 protected:
-<<<<<<< HEAD
-        const StructNode *pNode;
-        doublereal dMass;
-        Vec3 Xgc;
-        Vec3 S0;
-        Mat3x3 J0;
-
-        mutable Vec3 STmp;
-        mutable Mat3x3 JTmp;
-
-        /* momento statico */
-        Vec3 GetS_int(void) const;
-
-        /* momento d'inerzia */
-        Mat3x3 GetJ_int(void) const;
-
-        void
-        AssVecRBK_int(SubVectorHandler& WorkVec);
-
-        void
-        AssMatsRBK_int(
-                FullSubMatrixHandler& WMA,
-                FullSubMatrixHandler& WMB,
-                const doublereal& dCoef,
-                const Vec3& Sc);
-=======
 	const StructNode *pNode;
 	doublereal dMass;
 	Vec3 Xgc;
@@ -344,7 +309,6 @@
 		FullSubMatrixHandler& WMB,
 		const doublereal& dCoef,
 		const Vec3& Sc);
->>>>>>> 983d472c
 
 public:
         /* Costruttore definitivo (da mettere a punto) */
@@ -418,56 +382,6 @@
                 const Vec3& GravityAcceleration);
 
 public:
-<<<<<<< HEAD
-        /* Costruttore definitivo (da mettere a punto) */
-        DynamicBody(unsigned int uL, const DynamicStructNode* pNodeTmp,
-                doublereal dMassTmp, const Vec3& XgcTmp, const Mat3x3& JTmp,
-                flag fOut);
-
-        virtual ~DynamicBody(void);
-
-        virtual void WorkSpaceDim(integer* piNumRows, integer* piNumCols) const;
-
-        virtual VariableSubMatrixHandler&
-        AssJac(VariableSubMatrixHandler& WorkMat,
-                doublereal dCoef,
-                const VectorHandler& XCurr,
-                const VectorHandler& XPrimeCurr);
-
-        virtual void
-        AssMats(VariableSubMatrixHandler& WorkMatA,
-                VariableSubMatrixHandler& WorkMatB,
-                const VectorHandler& XCurr,
-                const VectorHandler& XPrimeCurr);
-
-        virtual SubVectorHandler&
-        AssRes(SubVectorHandler& WorkVec,
-                doublereal dCoef,
-                const VectorHandler& XCurr,
-                const VectorHandler& XPrimeCurr);
-
-        /* Dimensione del workspace durante l'assemblaggio iniziale.
-         * Occorre tener conto del numero di dof che l'elemento definisce
-         * in questa fase e dei dof dei nodi che vengono utilizzati.
-         * Sono considerati dof indipendenti la posizione e la velocita'
-         * dei nodi */
-        virtual void
-        InitialWorkSpaceDim(integer* piNumRows, integer* piNumCols) const;
-
-        /* Contributo allo jacobiano durante l'assemblaggio iniziale */
-        virtual VariableSubMatrixHandler&
-        InitialAssJac(VariableSubMatrixHandler& WorkMat,
-                const VectorHandler& XCurr);
-
-        /* Contributo al residuo durante l'assemblaggio iniziale */
-        virtual SubVectorHandler&
-        InitialAssRes(SubVectorHandler& WorkVec, const VectorHandler& XCurr);
-
-        /* Usata per inizializzare la quantita' di moto */
-        virtual void SetValue(DataManager *pDM,
-                VectorHandler& X, VectorHandler& XP,
-                SimulationEntity::Hints *ph = 0);
-=======
 	/* Costruttore definitivo (da mettere a punto) */
 	DynamicBody(unsigned int uL, const DynamicStructNode* pNodeTmp, 
 		doublereal dMassTmp, const Vec3& XgcTmp, const Mat3x3& JTmp, 
@@ -534,7 +448,6 @@
        UpdateInertia(const sp_grad::SpColVector<sp_grad::SpGradient, 3>& STmp,
                      const sp_grad::SpMatrix<sp_grad::SpGradient, 3, 3>& JTmp) const;                
 #endif
->>>>>>> 983d472c
 };
 
 /* DynamicBody - end */

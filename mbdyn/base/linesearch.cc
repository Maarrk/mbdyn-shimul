/* $Header$ */
/*
 * MBDyn (C) is a multibody analysis code.
 * http://www.mbdyn.org
 *
 * Copyright (C) 1996-2017
 *
 * Pierangelo Masarati  <masarati@aero.polimi.it>
 * Paolo Mantegazza     <mantegazza@aero.polimi.it>
 *
 * Dipartimento di Ingegneria Aerospaziale - Politecnico di Milano
 * via La Masa, 34 - 20156 Milano, Italy
 * http://www.aero.polimi.it
 *
 * Changing this copyright notice is forbidden.
 *
 * This program is free software; you can redistribute it and/or modify
 * it under the terms of the GNU General Public License as published by
 * the Free Software Foundation (version 2 of the License).
 *
 *
 * This program is distributed in the hope that it will be useful,
 * but WITHOUT ANY WARRANTY; without even the implied warranty of
 * MERCHANTABILITY or FITNESS FOR A PARTICULAR PURPOSE.  See the
 * GNU General Public License for more details.
 *
 * You should have received a copy of the GNU General Public License
 * along with this program; if not, write to the Free Software
 * Foundation, Inc., 59 Temple Place, Suite 330, Boston, MA  02111-1307  USA
 */

 /*
  * Portions Copyright (C) 2003-2017
  * Giuseppe Quaranta   <quaranta@aero.polimi.it>
  *
  * classi che implementano la risoluzione del sistema nonlineare
  */

 /*
 AUTHOR: Reinhard Resch <mbdyn-user@a1.net>
  Copyright (C) 2011(-2022) all rights reserved.

        The copyright of this code is transferred
        to Pierangelo Masarati and Paolo Mantegazza
        for use in the software MBDyn as described
        in the GNU Public License version 2.1
  */

/*
  References:
  Numerical recipes in C: the art of scientific computing / William H. Press [et al.]. – 2nd ed.
  ISBN 0-521-43108-5
*/

#include "mbconfig.h"           /* This goes first in every *.c,*.cc file */

#include <unistd.h>
#include "ls.h"
#include "solver.h"
#include "linesearch.h"
#include "solman.h"
#ifdef USE_MPI
#include "mbcomm.h"
#include "schsolman.h"
#endif /* USE_MPI */

#include "dofown.h"
#include "output.h"

#include <cassert>
#include <cfloat>
#include <cmath>
#include <cstdlib>
#include <iomanip>
#include <limits>

#ifdef DEBUG
#undef ASSERT
#define ASSERT(expr) assert(expr)
#define TRACE(expr) silent_cerr(__FILE__ << ":" << __LINE__ << ":" << __FUNCTION__ << ":" << expr)
#else
#define TRACE(expr) static_cast<void>(0)
#endif

#define TRACE_VAR(varname) TRACE(#varname "=" << (varname) << '\n')
#define TRACE_FLAG(varname, flag) TRACE(#varname "&" #flag "=" << ((varname) & (flag)) << '\n')

LineSearchParameters::LineSearchParameters(void)
     : dTolX(1e-7),
       dTolMin(1e-8),
       iMaxIterations(200),
       dMaxStep(100.),
       dAlphaFull(1e-4),
       dAlphaModified(0.6),
       dLambdaMin(1e-2),
       dLambdaFactMin(1e-1),
       dDivergenceCheck(1.),
       dMinStepScale(1e-3),
       uFlags(DIVERGENCE_CHECK
              | ALGORITHM_CUBIC
              | RELATIVE_LAMBDA_MIN
              | SCALE_NEWTON_STEP
              | ABORT_AT_LAMBDA_MIN),
       iIterationsBeforeAssembly(0),
       bKeepJac(false),
       dTimeStepTol(0.1),
       dUpdateRatio(0.05)
{
     NO_OP;
}

LineSearchSolver::LineSearchSolver(DataManager* pDM,
                                   const NonlinearSolverOptions& options,
                                   const struct LineSearchParameters& param)
     : NonlinearSolver(options),
       LineSearchParameters(param),
       lambda2(std::numeric_limits<doublereal>::max()),
       f2(std::numeric_limits<doublereal>::max()),
       pRes(0),
       pSol(0),
       pNLP(0),
       pS(0),
       pSM(0),
       pDM(pDM),
       iRebuildJac(0)
{
     TRACE_VAR(dTolX);
     TRACE_VAR(dTolMin);
     TRACE_VAR(iMaxIterations);
     TRACE_VAR(dMaxStep);
     TRACE_VAR(dAlphaFull);
     TRACE_VAR(dAlphaModified);
     TRACE_VAR(dLambdaMin);
     TRACE_VAR(dLambdaFactMin);
     TRACE_VAR(dMinStepScale);
     TRACE_VAR(dDivergenceCheck);
     TRACE_VAR(bHonorJacRequest);
     TRACE_VAR(uFlags);
     TRACE_FLAG(uFlags, ALGORITHM_CUBIC);
     TRACE_FLAG(uFlags, ALGORITHM_FACTOR);
     TRACE_FLAG(uFlags, SCALE_NEWTON_STEP);
     TRACE_FLAG(uFlags, RELATIVE_LAMBDA_MIN);
     TRACE_FLAG(uFlags, ZERO_GRADIENT_CONTINUE);
     TRACE_FLAG(uFlags, DIVERGENCE_CHECK);
     TRACE_FLAG(uFlags, PRINT_CONVERGENCE_INFO);
}

LineSearchSolver::~LineSearchSolver(void)
{
     NO_OP;
}

void LineSearchSolver::Attach(const NonlinearProblem* pNLP, Solver* pS)
{
     ASSERT(pNLP != NULL);
     ASSERT(pS != NULL);

     if (this->pNLP != pNLP) {
          ResetCond();
     }

     pSM = pS->pGetSolutionManager();
     this->pS = pS;
     this->pNLP = pNLP;
     pRes = pSM->pResHdl();
     pAbsRes = pGetResTest()->GetAbsRes();
     pSol = pSM->pSolHdl();
     Size = pRes->iGetSize();

     if (g.iGetSize() != Size) {
          TRACE("Resize temporary vectors ...\n");
          g.Resize(Size);
          p.Resize(Size);
     }
}

doublereal LineSearchSolver::dGetMinNewtonInc(const VectorHandler& dX) const {
     const VectorHandler& X = *pDM->GetpXCurr();
     const VectorHandler& XP = *pDM->GetpXPCurr();
     doublereal dTest = 0.;

     for (integer i = 1; i <= Size; ++i) {
          const doublereal dTemp = std::abs(dX(i)) / std::max(std::max(std::abs(X(i)),
                                                                       std::abs(XP(i))), 1.);
          if (dTemp > dTest) {
               dTest = dTemp;
          }
     }

     return std::min(dTolX / dTest, 1.);
}

doublereal LineSearchSolver::dGetLambdaNext(doublereal lambda, const doublereal dSlope, const doublereal fPrev, const doublereal fCurr) {
     TRACE_VAR(dSlope);
     TRACE_VAR(fPrev);
     TRACE_VAR(fCurr);
     TRACE("dLambdaPrev=" << lambda << "\n");

     if (uFlags & ALGORITHM_CUBIC && std::isfinite(fCurr)) {
          doublereal tmplam;

          TRACE("Calculate new value for lambda ...\n");

          if (lambda == 1.) {
               tmplam = -dSlope / (2 * (fCurr - fPrev - dSlope));
               TRACE_VAR(tmplam);
          } else {
               const doublereal rhs1 = fCurr - fPrev - lambda * dSlope;
               const doublereal rhs2 = f2 - fPrev - lambda2 * dSlope;
               const doublereal a = (rhs1 / (lambda * lambda) - rhs2 / (lambda2 * lambda2)) / (lambda - lambda2);
               const doublereal b = (-lambda2 * rhs1 / (lambda * lambda) + lambda * rhs2 / (lambda2 * lambda2)) / (lambda - lambda2);

               if (a == 0.) {
                    tmplam = -dSlope / (2. * b);
                    TRACE_VAR(tmplam);
               } else {
                    const doublereal disc = b * b - 3. * a * dSlope;

                    if (disc < 0.) {
                         tmplam = 0.5 * lambda;
                         TRACE_VAR(tmplam);
                    } else if (b <= 0.) {
                         tmplam = (-b + sqrt(disc)) / (3. * a);
                         TRACE_VAR(tmplam);
                    } else {
                         tmplam = -dSlope / (b + sqrt(disc));
                         TRACE_VAR(tmplam);
                    }

                    if (tmplam > 0.5 * lambda) {
                         tmplam = 0.5 * lambda;
                         TRACE_VAR(tmplam);
                    }
               }
          }
          lambda2 = lambda;
          f2 = fCurr;
          TRACE_VAR(tmplam);
          lambda = std::max(tmplam, dLambdaFactMin * lambda);
     } else {
          lambda *= dLambdaFactMin;
     }

     TRACE("dLambda=" << lambda << "\n");

     return lambda;
}

bool LineSearchSolver::bCheckZeroGradient(doublereal fCurr,
                                          doublereal dErr,
                                          doublereal dTol,
                                          integer iIterCnt) const {
     const VectorHandler& X = *pDM->GetpXCurr();
     const VectorHandler& XP = *pDM->GetpXPCurr();

     doublereal test = 0.;
     const doublereal den = std::max(fCurr, 0.5 * Size);

     for (integer i = 1; i <= Size; ++i) {
          const doublereal absX = std::max(std::abs(X(i)),
                                           std::abs(XP(i)));
          const doublereal temp = std::abs(g(i)) * std::max(absX, 1.) / den;

          if (temp > test) {
               test = temp;
          }
     }

     if (test < dTolMin) { // we are at a local minimum of the function f
          if (uFlags & VERBOSE_MODE) {
               silent_cerr("line search warning: Zero gradient detected at time step "
                           << pDM->dGetTime() << " at iteration "
                           << iIterCnt << " (spurious convergence) test=" << test
                           << " < tol=" << dTolMin
                           << "\tErr(n)=" << dErr
                           << " > Tol = " << dTol << '\n');
          }

          if (uFlags & ZERO_GRADIENT_CONTINUE) {
               return true;
          } else {
               throw ZeroGradient(MBDYN_EXCEPT_ARGS);
          }
     } else {
          if (uFlags & VERBOSE_MODE) {
               silent_cerr("line search warning: lambda min"
                           " has been reached at time step " << pDM->dGetTime()
                           << " at iteration " << iIterCnt
                           << " but the gradient is not zero" << '\n');
          }

          if (uFlags & ABORT_AT_LAMBDA_MIN) {
               throw NoConvergence(MBDYN_EXCEPT_ARGS);
          }
     }

     return false;
}

bool LineSearchSolver::bCheckDivergence(const doublereal dErrFactor, const doublereal dErrPrev, const doublereal dErr, const integer iIterCnt) const
{
     const bool bDivergence = dErrFactor > dDivergenceCheck;

     if (bDivergence) {
          if (uFlags & DIVERGENCE_CHECK) {
               if (uFlags & VERBOSE_MODE) {
                    silent_cerr("line search warning: The residual could not be decreased"
                                " at time step " << pDM->dGetTime()
                                << " at iteration " << iIterCnt << '\n');

                    if (iIterCnt > 1) {
                         silent_cerr("Err(n-1)=" << dErrPrev
                                     << "\tErr(n)=" << dErr
                                     << "\tErr(n)/Err(n-1)=" << dErr/dErrPrev
                                     << "\tErr(n)/Err(1)=" << dErrFactor << '\n');
                    }
               }
               throw ResidualNotDecreased(MBDYN_EXCEPT_ARGS);
          }
     }

     return bDivergence;
}

doublereal LineSearchSolver::dGetLambdaMin(doublereal& dSlope, const bool bRebuildJac, const VectorHandler& p, const integer iIterCnt, doublereal fCurr) const
{
     TRACE_VAR(dSlope);

     doublereal dLambdaMinCurr = -1.;

     if (dSlope >= 0. && fCurr > 0.) {
          if (uFlags & VERBOSE_MODE) {
               silent_cerr("line search warning: slope = " << dSlope << " is not negative at time step "
                           << pDM->dGetTime()
                           << " at iteration " << iIterCnt << '\n'
                           << "This could be a roundoff problem" << '\n');
          }

          if (uFlags & NON_NEGATIVE_SLOPE_CONTINUE) {
               // It seems to be a numerical problem.
               // Line search may not work in this situation.
               // Resort to the ordinary Newton Raphson algorithm
               dSlope = 0.;
               dLambdaMinCurr = 1.;
          } else {
               throw SlopeNotNegative(MBDYN_EXCEPT_ARGS);
          }
     }

     if (bRebuildJac) {
          if (dLambdaMinCurr < 0) {
               // dLambdaMinCurr has to be detected
               if (uFlags & RELATIVE_LAMBDA_MIN) {
                    dLambdaMinCurr = std::max(dLambdaMin, dGetMinNewtonInc(p));
               } else {
                    dLambdaMinCurr = dLambdaMin;
               }
          }
     } else {
          dLambdaMinCurr = 1.;
     }

     return dLambdaMinCurr;
}

doublereal LineSearchSolver::dGetMaxNewtonStep(const VectorHandler& XCurr, const VectorHandler& XPrimeCurr) const
{
     return (uFlags & SCALE_NEWTON_STEP)
          ? dMaxStep * std::max(sqrt(XPrimeCurr.Dot() + XCurr.Dot()), static_cast<doublereal>(Size))
          : std::numeric_limits<doublereal>::max();
}

void LineSearchSolver::ScaleNewtonStep(const doublereal stpmax, VectorHandler& dX, const integer iIterCnt) const
{
     if (uFlags & SCALE_NEWTON_STEP) {
          const doublereal dNormSol = dX.Norm();

          if (dNormSol > stpmax) {
               const doublereal dScale = std::max(dMinStepScale, stpmax / dNormSol);
               if (uFlags & VERBOSE_MODE) {
                    silent_cerr("line search warning: "
                                "Newton increment is reduced by factor " << dScale
                                << " at time step " << pDM->dGetTime()
                                << " at iteration " << iIterCnt
                                << " The time step is probably too large" << '\n');
               }
               ASSERT(stpmax >= 0);
               ASSERT(dScale <= 1.);
               ASSERT(dScale > 0.);
               dX *= dScale;
          }
     }
}

void LineSearchSolver::OutputIteration(const doublereal dErr, const integer iIterCnt, const bool bRebuildJac, const CPUTime& oCPU)
{
#ifdef USE_MPI
     if (!bParallel || MBDynComm.Get_rank() == 0)
#endif /* USE_MPI */
     {
          if (outputIters() || outputSolverConditionNumber()) {
               if (outputIters()) {
                    silent_cout("\tIteration(" << iIterCnt << ") "
                                << std::setw(12) << dErr
                                << ' ' << (bRebuildJac ? 'J' : ' '));
               }

               if (outputSolverConditionNumber()) {
                    silent_cout(" cond=");
                    doublereal dCond;
                    if (pSM->bGetConditionNumber(dCond)) {
                         silent_cout(dCond);
                         if (outputSolverConditionStat()) {
                              AddCond(dCond);
                              silent_cout(" " << dGetCondMin() << " " << dGetCondMax() << " " << dGetCondAvg());
                         }
                    } else {
                         silent_cout("NA");
                    }
               }

               if (outputCPUTime()) {
                    silent_cout(" CPU:" << oCPU.Residual
                                << '+' << oCPU.Jacobian
                                << '+' << oCPU.LinearSolver);
               }

               silent_cout(std::endl); // Flush stdout only once per iteration
          }
     }
}

void LineSearchSolver::OutputLineSearch(const integer iIterCnt,
                                        const integer iLineSearchIter,
                                        const doublereal fCurr,
                                        const doublereal dErr,
                                        const doublereal dLambda,
                                        const doublereal dSlope) const
{
     if (outputIters() && (uFlags & PRINT_CONVERGENCE_INFO)) {
#ifdef USE_MPI
          if (!bParallel || MBDynComm.Get_rank() == 0)
#endif /* USE_MPI */
          {
               silent_cout("\t\tf(" << iIterCnt << ":"
                           << iLineSearchIter << ")="
                           << std::setw(12) << fCurr
                           << "\tErr=" << std::setw(12) << dErr
                           << "\tlambda=" << std::setw(12) << dLambda
                           <<"\tslope=" << dSlope << '\n');
          }
     }
}

void
LineSearchSolver::Residual(doublereal& f, integer iIterCnt)
{
#ifdef USE_EXTERNAL
     SendExternal();
#endif /* USE_EXTERNAL */

     pRes->Reset();

     if (pAbsRes != 0) {
          pAbsRes->Reset();
     }

     try {
          TRACE("Assemble residual\n");
          pNLP->Residual(pRes, pAbsRes);
     }
     catch (const SolutionDataManager::ChangedEquationStructure&) {
          if (bHonorJacRequest) {
               iRebuildJac = 0;
          }
     }

     if (outputRes()) {
          pS->PrintResidual(*pRes, iIterCnt);
     }

     f = 0.5 * pRes->Dot();
}

void
LineSearchSolver::Jacobian()
{
     SolutionManager *const pSM = pS->pGetSolutionManager();

     const integer iMaxIterRebuild = 10;

     pSM->MatrReset();
     integer iIter = 0;

     do {
          try {
               TRACE("Assemble Jacobian\n");
               pNLP->Jacobian(pSM->pMatHdl());
          } catch (const MatrixHandler::ErrRebuildMatrix&) {
               silent_cout("LineSearchSolver: "
                           "rebuilding matrix..."
                           << '\n');

               /* need to rebuild the matrix... */
               pSM->MatrInitialize();
               continue;
          }
          break;
     } while (++iIter < iMaxIterRebuild);

     if (iIter >= iMaxIterRebuild) {
          silent_cerr("Maximum number of iterations exceeded when rebuilding the Jacobian matrix" << '\n');
          throw MatrixHandler::ErrRebuildMatrix(MBDYN_EXCEPT_ARGS);
     }

     TotJac++;

#ifdef USE_MPI
     if (!bParallel || MBDynComm.Get_rank() == 0)
#endif /* USE_MPI */
     {
          if (outputJac()) {
               silent_cout("Jacobian:" << '\n');

               if (silent_out) {
                    pSM->pMatHdl()->Print(std::cout, MatrixHandler::MAT_PRINT_TRIPLET);
               }
          }

          if (outputMatrixConditionNumber()) {
               silent_cout(" cond=" << pSM->pMatHdl()->ConditionNumber(GetCondMatNorm()) << '\n');
          }
     }
}

LineSearchFull::LineSearchFull(DataManager* pDM,
                               const NonlinearSolverOptions& options,
                               const struct LineSearchParameters& param)
     :LineSearchSolver(pDM, options, param)
{
}

LineSearchFull::~LineSearchFull(void)
{
}

bool
LineSearchFull::LineSearch(const doublereal dMaxStep,
                           const doublereal fPrev,
                           doublereal& fCurr,
                           const integer iIterCnt)
{
     ScaleNewtonStep(dMaxStep, *pSol, iIterCnt);

     p = *pSol; // save the Newton increment

     doublereal dSlope = g.InnerProd(p);

     const doublereal dLambdaMinCurr = dGetLambdaMin(dSlope, true, p, iIterCnt, fCurr);

     doublereal dLambda = 1., dLambdaPrev = 0;
     integer iLineSearchIter = 0;
     doublereal dLambdaMax = 1.;

     SetNonlinearSolverHint(LINESEARCH_LAMBDA_MAX, dLambdaMax);

     TRACE_VAR(dLambdaMinCurr);

     do {
          if (iLineSearchIter > 0) {
               TRACE("Start new step from Xold, XPold with lambda = " << dLambda << " ...\n");

               // scale the Newton increment by lambda and restore previous state
               for (integer i = 1; i <= Size; ++i) {
                    (*pSol)(i) = (dLambda - dLambdaPrev) * p(i);
               }
          }

          TRACE("Update the nonlinear problem ... pSol->Norm()=" << pSol->Norm() << '\n');
          SetNonlinearSolverHint(LINESEARCH_ITERATION_CURR, iLineSearchIter);
          SetNonlinearSolverHint(LINESEARCH_LAMBDA_CURR, dLambda);

          pNLP->Update(pSol);

          Residual(fCurr, iIterCnt);

          if (iLineSearchIter == 0) {
               dLambdaMax = std::max(dLambdaMinCurr, GetNonlinearSolverHint(LINESEARCH_LAMBDA_MAX));

               ASSERT(dLambdaMax <= 1.);
               ASSERT(dLambdaMax >= 0.);
          }

          ++iLineSearchIter;

          TRACE("New value for f:" << fCurr << '\n');

          doublereal dErr = 0., dErrDiff = 0.;
          bool bResTestFinite = false;

          try {
               MakeResTest(pS, pNLP, *pRes, 0., dErr, dErrDiff);
               bResTestFinite = true;
          } catch (const NonlinearSolver::ErrSimulationDiverged&) {
               if (uFlags & VERBOSE_MODE) {
                    silent_cerr("line search warning: residual test failed (residual=" << dErr << ")!"  << std::endl);
               }
          }

          OutputLineSearch(iIterCnt, iLineSearchIter, fCurr / fPrev, dErr, dLambda, dSlope);

          if (bResTestFinite && dLambda <= dLambdaMax) {
               pS->CheckTimeStepLimit(dErr, dErrDiff);

               if (fCurr <= fPrev + dAlphaFull * dLambda * dSlope) {
                    TRACE("Sufficient decrease in f: backtrack\n");
                    return false;
               } else if (dLambda <= dLambdaMinCurr) {
                    TRACE("Checking for convergence: lambda=" << dLambda << " < lambdaMin=" << dLambdaMinCurr << '\n');
                    return true; // check for convergence
               }
          }

          if (mbdyn_stop_at_end_of_iteration()) {
               throw ErrInterrupted(MBDYN_EXCEPT_ARGS);
          }

          dLambdaPrev = dLambda; // save lambda; so we can restore the previous state
          dLambda = dGetLambdaNext(dLambdaPrev, dSlope, fPrev, fCurr);

          if (dLambdaMax < dLambda) {
               pedantic_cout("lambda reduced from " << dLambda << " to " << dLambdaMax
                             << " because of element request" << std::endl);
               dLambda = dLambdaMax;
          }

     } while (iLineSearchIter < iMaxIterations);

     if (uFlags & VERBOSE_MODE) {
          silent_cerr("line search warning: Maximum number of line search iterations="
                      << iMaxIterations
                      << " exceeded in line search at time step " << pDM->dGetTime()
                      << " at iteration " << iIterCnt << '\n');
     }

     throw MaxIterations(MBDYN_EXCEPT_ARGS);
}

void
LineSearchFull::Solve(const NonlinearProblem *pNonLinProblem,
                      Solver *pS,
                      const integer iMaxIter,
                      const doublereal& Tol,
                      integer& iIterCnt,
                      doublereal& dErr,
                      const doublereal& SolTol,
                      doublereal& dSolErr)
{
     Attach(pNonLinProblem, pS);
     iIterCnt = 0;
     dSolErr = 0.;
     dErr = 0.;
     doublereal dErrDiff = 0.;
     doublereal fCurr;
     CPUTime oCPU(*this);

     oCPU.Residual.Tic();

     Residual(fCurr, iIterCnt);

     TRACE("\t\tf(0) = " << fCurr << '\n');

     bool bResConverged = MakeResTest(pS, pNLP, *pRes, 1e-2 * Tol, dErr, dErrDiff); // use a more stringent test for the first iteration
     bool bSolConverged = pGetSolTest()->GetType() == NonlinearSolverTest::NONE;
     doublereal dErrPrev = std::numeric_limits<doublereal>::max(); // disable error test for the first iteration
     const doublereal dErr0 = dErr;

     OutputIteration(dErr, iIterCnt, false, oCPU);

     pS->CheckTimeStepLimit(dErr, dErrDiff);

     if (bResConverged && bSolConverged) {
          // Attention: Do not throw ConvergenceOnSolution here!
          // It would prevent that AfterConvergence is called in StepIntegrator::Advance.
          return;
     }

     const doublereal dMaxStep = dGetMaxNewtonStep(*pDM->GetpXCurr(), *pDM->GetpXPCurr());

     TRACE_VAR(dMaxStep);

     try {
          while (true) {
               oCPU.Jacobian.Tic(oCPU.Residual);

               Jacobian();

               ASSERT(pSM->pMatHdl()->iGetNumCols() == Size);
               ASSERT(pSM->pMatHdl()->iGetNumCols() == pRes->iGetSize());
               ASSERT(pSM->pMatHdl()->iGetNumRows() == pRes->iGetSize());

               oCPU.Residual.Tic(oCPU.Jacobian);

               // compute gradient g = \nabla f = fjac^T \, fvec = -Jac^T \, pRes
               g.Reset();
               pSM->pMatHdl()->MatTVecDecMul(g, *pRes); // Attention: must be called before Solve() if row scaling is used

               const doublereal fPrev = fCurr;

               oCPU.LinearSolver.Tic(oCPU.Residual);

               pSM->Solve();

               ++iIterCnt;

               if (outputSol()) {
                    pS->PrintSolution(*pSol, iIterCnt);
               }

               oCPU.Residual.Tic(oCPU.LinearSolver);

               const bool bCheck = LineSearch(dMaxStep, fPrev, fCurr, iIterCnt);

               bResConverged = MakeResTest(pS, pNLP, *pRes, Tol, dErr, dErrDiff);

               const doublereal dErrFactor = dErr / dErr0;

               OutputIteration(dErr, iIterCnt, true, oCPU);

               bSolConverged = MakeSolTest(pS, *pSol, SolTol, dSolErr);

               if (outputIters()) {
#ifdef USE_MPI
                    if (!bParallel || MBDynComm.Get_rank() == 0)
#endif /* USE_MPI */
                    {
                         silent_cout("\t\tSolErr " << dSolErr << '\n');
                    }
               }

               if (bResConverged && bSolConverged) {
                    // Attention: Do not throw ConvergenceOnSolution here!
                    // It would prevent that AfterConvergence is called in StepIntegrator::Advance.
                    return;
               }

               if (bCheck) { // lambda <= dLambdaMinCurr: check for gradient zero
                    bCheckZeroGradient(fCurr, dErr, Tol, iIterCnt);
               }

               bCheckDivergence(dErrFactor, dErrPrev, dErr, iIterCnt);

               if (iIterCnt >= std::abs(iMaxIter)) {
                    if (iMaxIter < 0 && dErrFactor < 1.) {
                         return;
                    }
                    if (outputBailout()) {
                         pS->PrintResidual(*pRes, iIterCnt);
                    }
                    throw NoConvergence(MBDYN_EXCEPT_ARGS);
               }

               dErrPrev = dErr;

               // allow to bail out in case of multiple CTRL^C
               if (mbdyn_stop_at_end_of_iteration()) {
                    throw ErrInterrupted(MBDYN_EXCEPT_ARGS);
               }
          }
     } catch (const LinearSolver::ErrNoPivot&) {
          throw ErrSimulationDiverged(MBDYN_EXCEPT_ARGS);
     }
}

LineSearchModified::LineSearchModified(DataManager* pDM,
                                       const NonlinearSolverOptions& options,
                                       const struct LineSearchParameters& param)
     :LineSearchSolver(pDM, options, param),
      dTimePrev(pDM->dGetTime()), dTimeStepPrev(0.)
{
}

LineSearchModified::~LineSearchModified(void)
{

}

void LineSearchModified::Solve(const NonlinearProblem* const pNLP,
                               Solver* const pS,
                               const integer iMaxIter,
                               const doublereal& Tol,
                               integer& iIterCnt,
                               doublereal& dErr,
                               const doublereal& SolTol,
                               doublereal& dSolErr)
{
     if (this->pNLP != pNLP) {
          // Force update of Jacobian matrix in order to avoid problems when scaling an empty matrix
          iRebuildJac = 0;
     }

     Attach(pNLP, pS);
     dSolErr = 0.;
     dErr = 0.;

     if (!bKeepJac) {
          iRebuildJac = 0;
     }

     const doublereal dTimeCurr = pDM->dGetTime();
     const doublereal dTimeStepCurr = dTimeCurr - dTimePrev;
     const doublereal dTimeStepDiff = (dTimeStepCurr - dTimeStepPrev) / dTimeStepPrev;

     TRACE_VAR(dTimeCurr);
     TRACE_VAR(dTimePrev);
     TRACE_VAR(dTimeStepPrev);
     TRACE_VAR(dTimeStepCurr);
     TRACE_VAR(dTimeStepDiff);
     TRACE_VAR(dTimeStepTol);

     if (std::abs(dTimeStepDiff) > dTimeStepTol) {
          TRACE("Time step changed too much: force rebuild of Jacobian\n");
          iRebuildJac = 0;
     }

     CPUTime oCPU(*this);

     oCPU.Residual.Tic();

     iIterCnt = 0;
     bool bRebuildJac = false;
     bool bResConverged = pGetResTest()->GetType() == NonlinearSolverTest::NONE;
     bool bSolConverged = pGetSolTest()->GetType() == NonlinearSolverTest::NONE;
     bool bUpdateResidual = true;
     bool bDivergence = false;
     doublereal fCurr, dErrDiff, dErr0 = 0;
     const doublereal dMaxStep = dGetMaxNewtonStep(*pDM->GetpXCurr(), *pDM->GetpXPCurr());

     try {
          while (true) {
               if (bUpdateResidual) {
                    TRACE_VAR(fCurr);

                    Residual(fCurr, iIterCnt);

                    TRACE_VAR(fCurr);

                    bUpdateResidual = false;

                    bResConverged = MakeResTest(pS, pNLP, *pRes, iIterCnt > 0 ? Tol : 1e-2 * Tol, dErr, dErrDiff);

                    OutputIteration(dErr, iIterCnt, bRebuildJac, oCPU);

                    pS->CheckTimeStepLimit(dErr, dErrDiff);

                    if (bResConverged && bSolConverged) {
                         goto exit_success;
                    }

                    if (iIterCnt == 0) {
                         dErr0 = dErr;
                    }
               }

               TRACE_VAR(fCurr);

               const doublereal fPrev = fCurr;
               const doublereal dErrPrev = dErr;

               oCPU.Jacobian.Tic(oCPU.Residual);

               doublereal dAlphaCurr;

               bRebuildJac = iRebuildJac <= 0 || bDivergence;

               if (bRebuildJac) {
                    Jacobian();
                    iRebuildJac = bDivergence ? 0 : iIterationsBeforeAssembly;
                    dTimeStepPrev = dTimeStepCurr;
                    dAlphaCurr = dAlphaFull;
               } else {
                    TRACE("Reuse Jacobian, update of Jacobian after " << iRebuildJac << " iterations\n");
                    --iRebuildJac;
                    dAlphaCurr = dAlphaModified;
               }

               // Attention: must be called before Solve() if row scaling is used
               // Attention: Jacobian matrix must not be replaced by LU factors during a previous Solve()
               g.Reset();
               pSM->pMatHdl()->MatTVecDecMul(g, *pRes);

               TRACE("Solving system of linear equations ...\n");

               oCPU.LinearSolver.Tic(oCPU.Jacobian);

               pSM->Solve();

               TRACE("Linear solver completed\n");

               ++iIterCnt;

               if (outputSol()) {
                    pS->PrintSolution(*pSol, iIterCnt);
               }

               bSolConverged = MakeSolTest(pS, *pSol, SolTol, dSolErr);

               if (outputIters()) {
#ifdef USE_MPI
                    if (!bParallel || MBDynComm.Get_rank() == 0)
#endif /* USE_MPI */
                    {
                         silent_cout("\t\tSolErr " << dSolErr << '\n');
                    }
               }

               if (bSolConverged && bResConverged) {
                    pNLP->Update(pSol);

                    goto exit_success;
               }

               oCPU.Residual.Tic(oCPU.LinearSolver);

               doublereal dSlope = g.InnerProd(*pSol);

               TRACE_VAR(dSlope);

               if (dSlope >= 0) {
                    if (!bRebuildJac) {
                         TRACE("Slope is not negative: Jacobian or gradient might be out of date\n");
                         iRebuildJac = 0;
                         bUpdateResidual = true; // Attention: If we are using automatic row scaling, the residual will be destroyed during Solve()
                         continue;
                    } else {
                         TRACE("Jacobian has been updated but slope is still not negative\n");
                         bDivergence = true; // Not sure if strictly required but should be safe
                    }
               }

               ScaleNewtonStep(dMaxStep, *pSol, iIterCnt);

               p = *pSol;

               doublereal dLambda = 1., dLambdaPrev = 0.;
               const doublereal dLambdaMinCurr = dGetLambdaMin(dSlope, bRebuildJac, p, iIterCnt, fCurr);

               TRACE_VAR(dLambdaMinCurr);

               integer iLineSearchIter = 0;

               doublereal dLambdaMax = 1.;

               SetNonlinearSolverHint(LINESEARCH_LAMBDA_MAX, dLambdaMax);

               while (true) {
                    TRACE_VAR(dLambda);
                    TRACE_VAR(dLambdaPrev);

                    if (iLineSearchIter > 0) {
                         for (integer i = 1; i <= Size; ++i) {
                              (*pSol)(i) = (dLambda - dLambdaPrev) * p(i);
                         }
                    }

                    SetNonlinearSolverHint(LINESEARCH_ITERATION_CURR, iLineSearchIter);
                    SetNonlinearSolverHint(LINESEARCH_LAMBDA_CURR, dLambda);

                    pNLP->Update(pSol);

                    Residual(fCurr, iIterCnt);

                    if (iLineSearchIter == 0) {
                         dLambdaMax = std::max(dLambdaMinCurr, GetNonlinearSolverHint(LINESEARCH_LAMBDA_MAX));

                         ASSERT(dLambdaMax <= 1.);
                         ASSERT(dLambdaMax >= 0.);
                    }

                    ++iLineSearchIter;

                    TRACE_VAR(fCurr);
                    TRACE_VAR(fPrev);
                    TRACE_VAR(dAlphaCurr);
                    TRACE_VAR(dSlope);

                    bool bResTestFinite = false;

                    try {
                         bResConverged = MakeResTest(pS, pNLP, *pRes, Tol, dErr, dErrDiff);
                         bResTestFinite = true;
                    } catch (const NonlinearSolver::ErrSimulationDiverged&) {
                         bResConverged = false;

                         if (uFlags & VERBOSE_MODE) {
                              silent_cerr("line search warning: residual test failed (residual=" << dErr << ")!"  << std::endl);
                         }
                    }

                    OutputLineSearch(iIterCnt, iLineSearchIter, fCurr / fPrev, dErr, dLambda, dSlope);

                    if (bResConverged && bSolConverged && dLambda <= dLambdaMax) {
                         break;
                    }

                    if (!bRebuildJac && sqrt(fCurr / fPrev) > dUpdateRatio) {
                         // Force update of Jacobian because convergence is too slow!
                         iRebuildJac = 0;
                    }

                    TRACE_VAR(fCurr);
                    TRACE_VAR(fPrev);
                    TRACE_VAR(dSlope);
                    TRACE_VAR(dAlphaCurr);
                    TRACE("dAlphaCurr * dLambda * dSlope + fPrev=" << dAlphaCurr * dLambda * dSlope + fPrev << "\n");

                    if (dLambda <= dLambdaMax) {
                         if (bResTestFinite && fCurr < dAlphaCurr * dLambda * dSlope + fPrev) {
                              TRACE("Sufficient decrease in f: backtrack\n");
                              break;
                         } else {
                              bDivergence = true;

                              if (!bRebuildJac) {
                                   if (uFlags & VERBOSE_MODE) {
                                        silent_cerr("line search warning: Divergent solution detected!\n");
                                   }

                                   iRebuildJac = 0;

                                   for (integer i = 1; i <= Size; ++i) {
                                        (*pSol)(i) = -dLambda * p(i);
                                   }

                                   pNLP->Update(pSol);
                                   bUpdateResidual = true;
                                   break;
                              }
                         }

                         if (dLambda <= dLambdaMinCurr) {
                              break;
                         }
                    }

                    if (iLineSearchIter >= iMaxIterations) {
                         throw MaxIterations(MBDYN_EXCEPT_ARGS);
                    }

                    dLambdaPrev = dLambda;
                    dLambda = dGetLambdaNext(dLambdaPrev, dSlope, fPrev, fCurr);

                    if (dLambdaMax < dLambda) {
                         pedantic_cout("lambda reduced from " << dLambda << " to " << dLambdaMax
                                       << " because of element request" << std::endl);
                         dLambda = dLambdaMax;
                    }
               }

               TRACE_VAR(dErr);
               TRACE_VAR(dErrDiff);
               TRACE_VAR(Tol);
               TRACE_VAR(bResConverged);

               OutputIteration(dErr, iIterCnt, bRebuildJac, oCPU);

               if (bResConverged && bSolConverged) {
                    goto exit_success;
               }

               if (dLambda < dLambdaMinCurr) {
                    bCheckZeroGradient(fCurr, dErr, Tol, iIterCnt);
               }

               if (bRebuildJac) {
                    bCheckDivergence(dErr / dErr0, dErrPrev, dErr, iIterCnt);
               }

               pS->CheckTimeStepLimit(dErr, dErrDiff);

               if (iIterCnt >= std::abs(iMaxIter)) {
                    if (outputBailout()) {
                         pS->PrintResidual(*pRes, iIterCnt);
                    }
                    throw NoConvergence(MBDYN_EXCEPT_ARGS);
               }

               // allow to bail out in case of multiple CTRL^C
               if (mbdyn_stop_at_end_of_iteration()) {
                    throw ErrInterrupted(MBDYN_EXCEPT_ARGS);
               }
          }
     } catch (const LinearSolver::ErrNoPivot&) {
          throw ErrSimulationDiverged(MBDYN_EXCEPT_ARGS);
     }

exit_success:
     dTimePrev = dTimeCurr;
     TRACE_VAR(dTimePrev);
     // Attention: Do not throw ConvergenceOnSolution here!
     // It would prevent that AfterConvergence is called in StepIntegrator::Advance.
}

LineSearchBFGS::LineSearchBFGS(DataManager* pDM,
                               const NonlinearSolverOptions& options,
                               const struct LineSearchParameters& param)
     :LineSearchSolver(pDM, options, param)

{
}

LineSearchBFGS::~LineSearchBFGS(void)
{
}

void LineSearchBFGS::Attach(const NonlinearProblem* pNLP, Solver* pS)
{
     LineSearchSolver::Attach(pNLP, pS);

     if (t.iGetSize() != Size) {
          t.Resize(Size);
          s.Resize(Size);
          w.Resize(Size);
          FCurr.Resize(Size);
          FPrev.Resize(Size);
     }
}

void LineSearchBFGS::Solve(const NonlinearProblem *pNLP,
                           Solver *pS,
                           const integer iMaxIter,
                           const doublereal& Tol,
                           integer& iIterCnt,
                           doublereal& dErr,
                           const doublereal& SolTol,
                           doublereal& dSolErr)
{
     if (this->pNLP != pNLP) {
          // Force update of Jacobian matrix in order to avoid problems when scaling an empty matrix
          iRebuildJac = 0;
     }

     Attach(pNLP, pS);
     dSolErr = 0.;
     dErr = 0.;

     if (!bKeepJac) {
          iRebuildJac = 0;
     }

     auto* const pSM = dynamic_cast<QrSolutionManager*>(this->pSM);

     if (!pSM) {
          throw ErrGeneric(MBDYN_EXCEPT_ARGS);
     }

     CPUTime oCPU(*this);

     oCPU.Residual.Tic();

     iIterCnt = 0;
     bool bResConverged = pGetResTest()->GetType() == NonlinearSolverTest::NONE;
     bool bSolConverged = pGetSolTest()->GetType() == NonlinearSolverTest::NONE;
     bool bRebuildJac = false;
     bool bUpdateResidual = true;
     bool bDivergence = false;
     doublereal fCurr, dErrDiff, dErr0 = 0.;
     const doublereal dMaxStep = dGetMaxNewtonStep(*pDM->GetpXCurr(), *pDM->GetpXPCurr());

     try {
          while (true) {
               if (bUpdateResidual) {
                    Residual(fCurr, iIterCnt);

                    bUpdateResidual = false;

                    bResConverged = MakeResTest(pS, pNLP, *pRes, iIterCnt > 0 ? Tol : 1e-2 * Tol, dErr, dErrDiff);

                    OutputIteration(dErr, iIterCnt, bRebuildJac, oCPU);

                    pS->CheckTimeStepLimit(dErr, dErrDiff);

                    if (bResConverged && bSolConverged) {
                         FCurr = *pRes;
                         goto exit_success;
                    }

                    if (iIterCnt == 0) {
                         dErr0 = dErr;
                    }
               }

               FCurr = *pRes; // *pRes will be overwritten in pSM->Solve()

               const doublereal dErrPrev = dErr;

               oCPU.Jacobian.Tic(oCPU.Residual);

               bRebuildJac = iRebuildJac <= 0 || bDivergence;

               doublereal dAlphaCurr;

               if (bRebuildJac) {
                    Jacobian();

                    oCPU.LinearSolver.Tic(oCPU.Jacobian);

                    pSM->InitQR();

                    oCPU.Jacobian.Tic(oCPU.LinearSolver);

                    iRebuildJac = bDivergence ? 0 : iIterationsBeforeAssembly;
                    dAlphaCurr = dAlphaFull;
               } else {
                    if (iIterCnt > 0) {
                         t.Reset();

                         pSM->MatVecOp(QrSolutionManager::OP_A_MINUS_R_B, t, s); // t = -R * s

                         for (integer i = 1; i <= Size; ++i) {
                              w(i) = FCurr(i) - FPrev(i);
                         }

                         pSM->MatVecOp(QrSolutionManager::OP_A_MINUS_Q_B, w, t); // w = dF - Q * t = dF + Q * R * s

                         bool bSkip = true;

<<<<<<< HEAD
                         constexpr auto EPS = std::pow(std::numeric_limits<doublereal>::epsilon(), 0.9);
=======
			 const auto EPS = std::pow(std::numeric_limits<doublereal>::epsilon(), 0.9);
>>>>>>> 88ecae19

                         for (integer i = 1; i <= Size; ++i) {
                              if (fabs(w(i)) >= EPS * (fabs(FCurr(i)) + fabs(FPrev(i)))) {
                                   bSkip = false;
                              } else {
                                   w(i) = 0.;
                              }
                         }

                         if (!bSkip) {
                              s *= (-1. / s.Dot());
                              pSM->UpdateQR(w, s);
                         }
                    }

                    --iRebuildJac;
                    dAlphaCurr = dAlphaModified;
               }

               if (bResConverged && bSolConverged) {
                    goto exit_success;
               }

               p.Reset();

               pSM->MatVecOp(QrSolutionManager::OP_A_PLUS_QT_B, p, FCurr); // p = Q^T * Fcurr

               g.Reset();

               pSM->MatVecOp(QrSolutionManager::OP_A_MINUS_RT_B, g, p); // g = -(Q * R)^T * Fcurr = -R^T * p

               FPrev = FCurr;

               const doublereal fPrev = fCurr;

               oCPU.LinearSolver.Tic(oCPU.Jacobian);

               *pSol = p;

               pSM->SolveR(); // R * s = p

               s = *pSol;

               ++iIterCnt;

               if (outputSol()) {
                    pS->PrintSolution(*pSol, iIterCnt);
               }

               bSolConverged = MakeSolTest(pS, *pSol, SolTol, dSolErr);

               if (outputIters()) {
#ifdef USE_MPI
                    if (!bParallel || MBDynComm.Get_rank() == 0)
#endif /* USE_MPI */
                    {
                         silent_cout("\t\tSolErr " << dSolErr << '\n');
                    }
               }

               if (bResConverged && bSolConverged) {
                    // Use our current solution to update the Jacobian for the next step
                    // unless the Jacobian will be rebuild anyway
                    if (!bKeepJac || iRebuildJac <= 0) {
                         pNLP->Update(pSol);
                         goto exit_success;
                    }
               }

               oCPU.Residual.Tic(oCPU.LinearSolver);

               doublereal dSlope = g.InnerProd(*pSol);

               if (dSlope >= 0 && fCurr) {
                    iRebuildJac = 0;

                    if (!bRebuildJac) {
                         if (uFlags & VERBOSE_MODE) {
                              silent_cerr("line search warning: Slope = "
                                          << dSlope
                                          << " is not negative: Jacobian or gradient might be out of date\n");
                         }

                         *pRes = FCurr;
                         continue;
                    } else {
                         if (uFlags & VERBOSE_MODE) {
                              silent_cerr("line search warning: Jacobian has been updated but slope = "
                                          << dSlope
                                          << " is still not negative\n");
                         }
                         bDivergence = true; // Not sure if strictly required but should be safe
                    }
               }

               ScaleNewtonStep(dMaxStep, *pSol, iIterCnt);

               p = *pSol;

               doublereal dLambda = 1., dLambdaPrev = 0.;
               const doublereal dLambdaMinCurr = dGetLambdaMin(dSlope, bRebuildJac, p, iIterCnt, fCurr);

               integer iLineSearchIter = 0;
               doublereal dLambdaMax = 1.;

               SetNonlinearSolverHint(LINESEARCH_LAMBDA_MAX, dLambdaMax);

               while (true) {
                    if (iLineSearchIter > 0) {
                         pSol->ScalarMul(p, dLambda - dLambdaPrev);
                    }

                    SetNonlinearSolverHint(LINESEARCH_ITERATION_CURR, iLineSearchIter);
                    SetNonlinearSolverHint(LINESEARCH_LAMBDA_CURR, dLambda);

                    pNLP->Update(pSol);

                    Residual(fCurr, iIterCnt);

                    if (iLineSearchIter == 0) {
                         dLambdaMax = std::max(dLambdaMinCurr, GetNonlinearSolverHint(LINESEARCH_LAMBDA_MAX));
                    }

                    ++iLineSearchIter;

                    bool bResTestFinite = false;

                    try {
                         bResConverged = MakeResTest(pS, pNLP, *pRes, Tol, dErr, dErrDiff);
                         bResTestFinite = true;
                    } catch (const NonlinearSolver::ErrSimulationDiverged&) {
                         bResConverged = false;
                         bDivergence = true;
                         iRebuildJac = 0;

                         if (uFlags & VERBOSE_MODE) {
                              silent_cerr("line search warning: residual test failed (residual=" << dErr << ")!"  << std::endl);
                         }
                    }

                    OutputLineSearch(iIterCnt, iLineSearchIter, fCurr / fPrev, dErr, dLambda, dSlope);

                    if (dLambda <= dLambdaMax) {
                         if (bResConverged && bSolConverged) {
                              break;
                         }

                         if (bResTestFinite && fCurr < dAlphaCurr * dLambda * dSlope + fPrev) {
                              TRACE("Sufficient decrease in f: backtrack\n");
                              break;
                         }

                         if (dLambda <= dLambdaMinCurr) {
                              bDivergence = dErr / dErrPrev > dDivergenceCheck;

                              if (bDivergence && !bRebuildJac) {
                                   if (uFlags & VERBOSE_MODE) {
                                        silent_cerr("line search warning: Divergent solution detected!\n");
                                   }

                                   iRebuildJac = 0;

                                   pSol->ScalarMul(p, -dLambda);

                                   pNLP->Update(pSol);
                                   bUpdateResidual = true;
                              } else if (!bRebuildJac && sqrt(fCurr / fPrev) > dUpdateRatio) {
                                   if (uFlags & VERBOSE_MODE) {
                                        silent_cerr("line search warning: Jacobian update forced because rate of convergence is too slow!\n");
                                   }
                                   iRebuildJac = 0;
                              }

                              break;
                         }
                    }

                    if (iLineSearchIter >= iMaxIterations) {
                         throw MaxIterations(MBDYN_EXCEPT_ARGS);
                    }

                    dLambdaPrev = dLambda;
                    dLambda = dGetLambdaNext(dLambdaPrev, dSlope, fPrev, fCurr);

                    if (dLambdaMax < dLambda) {
                         pedantic_cout("lambda reduced from " << dLambda << " to " << dLambdaMax
                                       << " because of element request" << std::endl);
                         dLambda = dLambdaMax;
                    }
               }

               s.ScalarMul(p, dLambda);

               OutputIteration(dErr, iIterCnt, bRebuildJac, oCPU);

               if (bResConverged && bSolConverged) {
                    // Use our current solution to update the Jacobian
                    // unless it will be rebuild anyway
                    if (!bKeepJac || iRebuildJac <= 0) {
                         goto exit_success;
                    }
               } else {
                    if (dLambda < dLambdaMinCurr) {
                         if (bCheckZeroGradient(fCurr, dErr, Tol, iIterCnt)) {
                              iRebuildJac = 0;
                         }
                    }

                    if (bCheckDivergence(dErr / dErr0, dErrPrev, dErr, iIterCnt)) {
                         iRebuildJac = 0;
                    }

                    pS->CheckTimeStepLimit(dErr, dErrDiff);

                    if (iIterCnt >= std::abs(iMaxIter)) {
                         if (outputBailout()) {
                              pS->PrintResidual(*pRes, iIterCnt);
                         }

                         throw NoConvergence(MBDYN_EXCEPT_ARGS);
                    }
               }

               // allow to bail out in case of multiple CTRL^C
               if (mbdyn_stop_at_end_of_iteration()) {
                    throw ErrInterrupted(MBDYN_EXCEPT_ARGS);
               }
          }
     } catch (const LinearSolver::ErrNoPivot&) {
          throw ErrSimulationDiverged(MBDYN_EXCEPT_ARGS);
     }

exit_success:
     // Attention: Do not throw ConvergenceOnSolution here!
     // It would prevent that AfterConvergence is called in StepIntegrator::Advance.
     ;
}<|MERGE_RESOLUTION|>--- conflicted
+++ resolved
@@ -1225,11 +1225,7 @@
 
                          bool bSkip = true;
 
-<<<<<<< HEAD
-                         constexpr auto EPS = std::pow(std::numeric_limits<doublereal>::epsilon(), 0.9);
-=======
 			 const auto EPS = std::pow(std::numeric_limits<doublereal>::epsilon(), 0.9);
->>>>>>> 88ecae19
 
                          for (integer i = 1; i <= Size; ++i) {
                               if (fabs(w(i)) >= EPS * (fabs(FCurr(i)) + fabs(FPrev(i)))) {

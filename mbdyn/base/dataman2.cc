--- conflicted
+++ resolved
@@ -57,79 +57,79 @@
 const LoadableCalls *
 DataManager::GetLoadableElemModule(std::string name) const
 {
-        for (int j = 0; name[j]; j++) {
-                name[j] = tolower(name[j]);
-        }
-
-        typedef std::map<std::string,const LoadableCalls *> mleh;
-        mleh::const_iterator i = MapOfLoadableElemHandlers.find(name);
-        if (i == MapOfLoadableElemHandlers.end()) {
-                return 0;
-        }
-        return i->second;
+	for (int j = 0; name[j]; j++) {
+		name[j] = tolower(name[j]);
+	}
+
+	typedef std::map<std::string,const LoadableCalls *> mleh;
+	mleh::const_iterator i = MapOfLoadableElemHandlers.find(name);
+	if (i == MapOfLoadableElemHandlers.end()) {
+		return 0;
+	}
+	return i->second;
 }
 
 void
 DataManager::SetLoadableElemModule(std::string name,
-                const LoadableCalls *calls, ModuleInsertMode mode)
-{
-        for (int j = 0; name[j]; j++) {
-                name[j] = tolower(name[j]);
-        }
-
-        const LoadableCalls *tmp = GetLoadableElemModule(name);
-
-        if (tmp != 0) {
-                switch (mode) {
-                case MIM_FAIL:
-                default:
-                        silent_cerr("DataManager::SetLoadableElemModule(): "
-                                "loadable element handler \"" << name
-                                << "\" already defined" << std::endl);
-                        throw DataManager::ErrGeneric(MBDYN_EXCEPT_ARGS);
-
-                case MIM_IGNORE:
-                        silent_cout("DataManager::SetLoadableElemModule(): "
-                                "loadable element handler \"" << name
-                                << "\" already defined; "
-                                "new definition ignored" << std::endl);
-                        return;
-
-                case MIM_REPLACE:
-                        silent_cout("DataManager::SetLoadableElemModule(): "
-                                "loadable element handler \"" << name
-                                << "\" already defined; "
-                                "replaced by new definition" << std::endl);
-                        break;
-                }
-        }
-
-        MapOfLoadableElemHandlers[name] = calls;
+		const LoadableCalls *calls, ModuleInsertMode mode)
+{
+	for (int j = 0; name[j]; j++) {
+		name[j] = tolower(name[j]);
+	}
+
+	const LoadableCalls *tmp = GetLoadableElemModule(name);
+
+	if (tmp != 0) {
+		switch (mode) {
+		case MIM_FAIL:
+		default:
+			silent_cerr("DataManager::SetLoadableElemModule(): "
+				"loadable element handler \"" << name
+				<< "\" already defined" << std::endl);
+			throw DataManager::ErrGeneric(MBDYN_EXCEPT_ARGS);
+
+		case MIM_IGNORE:
+			silent_cout("DataManager::SetLoadableElemModule(): "
+				"loadable element handler \"" << name
+				<< "\" already defined; "
+				"new definition ignored" << std::endl);
+			return;
+
+		case MIM_REPLACE:
+			silent_cout("DataManager::SetLoadableElemModule(): "
+				"loadable element handler \"" << name
+				<< "\" already defined; "
+				"replaced by new definition" << std::endl);
+			break;
+		}
+	}
+
+	MapOfLoadableElemHandlers[name] = calls;
 }
 
 const doublereal&
 DataManager::dGetInitialPositionStiffness(void) const
 {
-        return dInitialPositionStiffness;
+	return dInitialPositionStiffness;
 }
 
 const doublereal&
 DataManager::dGetInitialVelocityStiffness(void) const
 {
-        return dInitialVelocityStiffness;
+	return dInitialVelocityStiffness;
 }
 
 bool
 DataManager::bDoesOmegaRotate(void) const
 {
-        return bOmegaRotates;
+	return bOmegaRotates;
 }
 
 void
 DataManager::IncElemCount(Elem::Type type)
 {
-        /* FIXME: assert the data structure has not been allocated yet */
-        ElemData[type].iExpectedNum++;
+	/* FIXME: assert the data structure has not been allocated yet */
+	ElemData[type].iExpectedNum++;
 }
 
 /* Setta il valore della variabile Time nel DataManager
@@ -137,353 +137,353 @@
 
 void
 DataManager::SetTime(const doublereal& dTime, const doublereal& dTimeStep,
-        const integer& iStep, bool bServePending)
-{
-        /* Setta il tempo nel DriveHandler */
-        DrvHdl.SetTime(dTime, dTimeStep, iStep);
-
-        DEBUGLCOUT(MYDEBUG_INIT|MYDEBUG_ASSEMBLY,
-                        "Global symbol table:" << std::endl
-                        << MathPar.GetSymbolTable() << std::endl);
-
-        /* serve i drive pending */
-        if (bServePending) {
-                for (int iType = 0; iType < Drive::LASTDRIVETYPE; iType++) {
-                        for (unsigned int iCnt = 0; iCnt < DriveData[iType].iNum; iCnt++) {
-                                DriveData[iType].ppFirstDrive[iCnt]->ServePending(dTime);
-                        }
-                }
-        }
-
-        // updates rigid body kinematics, if any
-        if (pRBK) {
-                pRBK->Update();
-        }
+	const integer& iStep, bool bServePending)
+{
+	/* Setta il tempo nel DriveHandler */
+	DrvHdl.SetTime(dTime, dTimeStep, iStep);
+
+	DEBUGLCOUT(MYDEBUG_INIT|MYDEBUG_ASSEMBLY,
+			"Global symbol table:" << std::endl
+	  		<< MathPar.GetSymbolTable() << std::endl);
+
+	/* serve i drive pending */
+	if (bServePending) {
+		for (int iType = 0; iType < Drive::LASTDRIVETYPE; iType++) {
+			for (unsigned int iCnt = 0; iCnt < DriveData[iType].iNum; iCnt++) {
+				DriveData[iType].ppFirstDrive[iCnt]->ServePending(dTime);
+			}
+		}
+	}
+
+	// updates rigid body kinematics, if any
+	if (pRBK) {
+		pRBK->Update();
+	}
 } /* End of DataManager::SetTime() */
 
 doublereal
 DataManager::dGetTime(void) const
 {
-        return DrvHdl.dGetTime();
+	return DrvHdl.dGetTime();
 } /* End of DataManager::dGetTime() */
 
 /* Collega il DataManager ed il DriveHandler alla soluzione */
 void
 DataManager::LinkToSolution(VectorHandler& XCurr,
-        VectorHandler& XPrimeCurr)
-{
-        pXCurr = &XCurr;
-        pXPrimeCurr = &XPrimeCurr;
-        DrvHdl.LinkToSolution(XCurr, XPrimeCurr);
+	VectorHandler& XPrimeCurr)
+{
+	pXCurr = &XCurr;
+	pXPrimeCurr = &XPrimeCurr;
+	DrvHdl.LinkToSolution(XCurr, XPrimeCurr);
 }
 
 /* Inizializzatore dei dof di ogni elemento */
 void
 DataManager::DofOwnerInit(void)
 {
-        DEBUGCOUTFNAME("DataManager::DofOwnerInit");
-        ASSERT(!Dofs.empty());
-        ASSERT(!Nodes.empty());
-
-        if ( uPrintFlags & PRINT_TO_FILE ) {
-                OutHdl.Open(OutputHandler::DOFSTATS);
-        }
-
-        std::ostream& out_ds = (uPrintFlags & PRINT_TO_FILE)
-                ? OutHdl.DofStats()
-                : std::cout;
-
-        bool pds =
+	DEBUGCOUTFNAME("DataManager::DofOwnerInit");
+	ASSERT(!Dofs.empty());
+	ASSERT(!Nodes.empty());
+
+	if ( uPrintFlags & PRINT_TO_FILE ) {
+		OutHdl.Open(OutputHandler::DOFSTATS);
+	}
+
+	std::ostream& out_ds = (uPrintFlags & PRINT_TO_FILE)
+		? OutHdl.DofStats()
+		: std::cout;
+
+	bool pds =
 #ifdef DEBUG
-                DEBUG_LEVEL_MATCH(MYDEBUG_INIT|MYDEBUG_ASSEMBLY) ||
+		DEBUG_LEVEL_MATCH(MYDEBUG_INIT|MYDEBUG_ASSEMBLY) ||
 #endif /* DEBUG */
-                (!silent_output && (uPrintFlags & PRINT_DOF_STATS));
-
-        /* NOTE: further direct use of std::cout instead
-         * of silent_cout() macro because silent_cout is
-         * tested in "pds".
-         */
-        if (pds) {
-                out_ds << "Regular steps dof stats" << std::endl;
-        }
-
-        /* per ogni nodo strutturale */
-        if (!NodeData[Node::STRUCTURAL].NodeContainer.empty()) {
-
-                /*
-                 * used by POD stuff: if any, output
-                 * the list of the first dof (minus 1)
-                 * of each structural node, so it's easy
-                 * to get the struct node values
-                 * in MATLAB: given a vector "X" with all
-                 * the states, and a vector
-                 * "v" with the first dof of each
-                 * structural node, then the x coordinate
-                 * is X(v+1) and so forth
-                 */
-
-                OutHdl.Log() << "struct node dofs:";
-                for (NodeContainerType::const_iterator i = NodeData[Node::STRUCTURAL].NodeContainer.begin();
-                        i != NodeData[Node::STRUCTURAL].NodeContainer.end(); ++i)
-                {
-                        const StructNode *pNode = dynamic_cast<const StructNode *>(i->second);
-                        if (pNode) {
-                                if (pNode->GetStructNodeType() == StructNode::DUMMY) {
-                                        continue;
-                                }
-                                OutHdl.Log() << " " << pNode->iGetFirstPositionIndex();
-                        }
-                }
-                OutHdl.Log() << std::endl;
-
-                OutHdl.Log() << "struct node eqs:";
-                for (NodeContainerType::const_iterator i = NodeData[Node::STRUCTURAL].NodeContainer.begin();
-                        i != NodeData[Node::STRUCTURAL].NodeContainer.end(); ++i)
-                {
-                        const StructNode *pNode = dynamic_cast<const StructNode *>(i->second);
-                        if (pNode) {
-                                if (pNode->GetStructNodeType() == StructNode::DUMMY) {
-                                        continue;
-                                }
-                                OutHdl.Log() << " " << pNode->iGetFirstMomentumIndex();
-                        }
-                }
-                OutHdl.Log() << std::endl;
-
-                OutHdl.Log() << "struct node momentum dofs:";
-                for (NodeContainerType::const_iterator i = NodeData[Node::STRUCTURAL].NodeContainer.begin();
-                        i != NodeData[Node::STRUCTURAL].NodeContainer.end(); ++i)
-                {
-                        const StructNode *pNode = dynamic_cast<const StructNode *>(i->second);
-                        if (pNode) {
-                                switch (pNode->GetStructNodeType()) {
-                                case StructNode::STATIC:
-                                case StructNode::DUMMY:
-                                        continue;
-
-                                default:
-                                        break;
-                                }
-                                OutHdl.Log() << " " << pNode->iGetFirstMomentumIndex();
-                        }
-                }
-                OutHdl.Log() << std::endl;
-
-                OutHdl.Log() << "struct node momentum eqs:";
-                for (NodeContainerType::const_iterator i = NodeData[Node::STRUCTURAL].NodeContainer.begin();
-                        i != NodeData[Node::STRUCTURAL].NodeContainer.end(); ++i)
-                {
-                        const StructNode *pNode = dynamic_cast<const StructNode *>(i->second);
-                        if (pNode) {
-                                switch (pNode->GetStructNodeType()) {
-                                case StructNode::STATIC:
-                                case StructNode::DUMMY:
-                                        continue;
-
-                                default:
-                                        break;
-                                }
-                                OutHdl.Log() << " " << pNode->iGetFirstIndex();
-                        }
-                }
-                OutHdl.Log() << std::endl;
-
-                OutHdl.Log() << "struct displacement node dofs:";
-                for (NodeContainerType::const_iterator i = NodeData[Node::STRUCTURAL].NodeContainer.begin();
-                        i != NodeData[Node::STRUCTURAL].NodeContainer.end(); ++i)
-                {
-                        const StructDispNode *pDispNode = dynamic_cast<const StructDispNode *>(i->second);
-                        if (pDispNode) {
-                                const StructNode* pNode = dynamic_cast<const StructNode*>(pDispNode);
-                                if (pNode && pNode->GetStructNodeType() == StructNode::DUMMY) {
-                                        continue;
-                                }
-                                OutHdl.Log() << " " << pDispNode->iGetFirstPositionIndex();
-                        }
-                }
-                OutHdl.Log() << std::endl;
-
-                OutHdl.Log() << "struct displacement node eqs:";
-                for (NodeContainerType::const_iterator i = NodeData[Node::STRUCTURAL].NodeContainer.begin();
-                        i != NodeData[Node::STRUCTURAL].NodeContainer.end(); ++i)
-                {
-                        const StructDispNode *pDispNode = dynamic_cast<const StructDispNode *>(i->second);
-                        if (pDispNode) {
-                                const StructNode* pNode = dynamic_cast<const StructNode*>(pDispNode);
-                                if (pNode && pNode->GetStructNodeType() == StructNode::DUMMY) {
-                                        continue;
-                                }
-                                OutHdl.Log() << " " << pDispNode->iGetFirstMomentumIndex();
-                        }
-                }
-                OutHdl.Log() << std::endl;
-
-                OutHdl.Log() << "struct displacement node momentum dofs:";
-                for (NodeContainerType::const_iterator i = NodeData[Node::STRUCTURAL].NodeContainer.begin();
-                        i != NodeData[Node::STRUCTURAL].NodeContainer.end(); ++i)
-                {
-                        const StructDispNode *pDispNode = dynamic_cast<const StructDispNode *>(i->second);
-                        if (pDispNode) {
-                                const StructNode* pNode = dynamic_cast<const StructNode*>(pDispNode);
-                                if (pNode && pNode->GetStructNodeType() == StructNode::DUMMY) {
-                                        continue;
-                                }
-                                switch (pDispNode->GetStructDispNodeType()) {
-                                case StructDispNode::STATIC:
-                                        continue;
-
-                                default:
-                                        break;
-                                }
-                                OutHdl.Log() << " " << pDispNode->iGetFirstMomentumIndex();
-                        }
-                }
-                OutHdl.Log() << std::endl;
-
-                OutHdl.Log() << "struct displacement node momentum eqs:";
-                for (NodeContainerType::const_iterator i = NodeData[Node::STRUCTURAL].NodeContainer.begin();
-                        i != NodeData[Node::STRUCTURAL].NodeContainer.end(); ++i)
-                {
-                        const StructDispNode *pDispNode = dynamic_cast<const StructDispNode *>(i->second);
-                        if (pDispNode) {
-                                const StructNode* pNode = dynamic_cast<const StructNode*>(pDispNode);
-                                if (pNode && pNode->GetStructNodeType() == StructNode::DUMMY) {
-                                        continue;
-                                }
-                                switch (pDispNode->GetStructDispNodeType()) {
-                                case StructNode::STATIC:
-                                        continue;
-
-                                default:
-                                        break;
-                                }
-                                OutHdl.Log() << " " << pDispNode->iGetFirstIndex();
-                        }
-                }
-                OutHdl.Log() << std::endl;
-
-                OutHdl.Log() << "struct node labels:";
-                for (NodeContainerType::const_iterator i = NodeData[Node::STRUCTURAL].NodeContainer.begin();
-                        i != NodeData[Node::STRUCTURAL].NodeContainer.end(); ++i)
-                {
-                        const StructNode *pNode = dynamic_cast<const StructNode *>(i->second);
-                        if (pNode) {
-                                if (pNode->GetStructNodeType() == StructNode::DUMMY) {
-                                        continue;
-                                }
-                                OutHdl.Log() << " " << pNode->GetLabel();
-                        }
-                }
-                OutHdl.Log() << std::endl;
-
-                OutHdl.Log() << "struct displacement node labels:";
-                for (NodeContainerType::const_iterator i = NodeData[Node::STRUCTURAL].NodeContainer.begin();
-                        i != NodeData[Node::STRUCTURAL].NodeContainer.end(); ++i)
-                {
-                        const StructDispNode *pDispNode = dynamic_cast<const StructDispNode *>(i->second);
-                        if (pDispNode) {
-                                const StructNode* pNode = dynamic_cast<const StructNode*>(pDispNode);
-                                if (pNode && pNode->GetStructNodeType() == StructNode::DUMMY) {
-                                        continue;
-                                }
-                                OutHdl.Log() << " " << pDispNode->GetLabel();
-                        }
-                }
-                OutHdl.Log() << std::endl;
-        }
-
-        /* per ogni nodo */
-        for (NodeVecType::const_iterator i = Nodes.begin(); i != Nodes.end(); ++i) {
-                DEBUGLCOUT(MYDEBUG_INIT|MYDEBUG_ASSEMBLY,
-                                psNodeNames[(*i)->GetNodeType()]
-                                << "(" << (*i)->GetLabel() << ")"
-                                << std::endl);
-
-                /* chiede al nodo quanti dof possiede */
-                unsigned int iNumDof = (*i)->iGetNumDof();
-                if (iNumDof > 0) {
-                        ASSERT((*i)->iGetFirstIndex() >= 0);
-
-                        /* si fa passare il primo Dof */
-                        Dof* pDf = &Dofs[(*i)->iGetFirstIndex()];
+		(!silent_output && (uPrintFlags & PRINT_DOF_STATS));
+
+	/* NOTE: further direct use of std::cout instead
+	 * of silent_cout() macro because silent_cout is
+	 * tested in "pds".
+	 */
+	if (pds) {
+		out_ds << "Regular steps dof stats" << std::endl;
+	}
+
+	/* per ogni nodo strutturale */
+	if (!NodeData[Node::STRUCTURAL].NodeContainer.empty()) {
+
+		/*
+		 * used by POD stuff: if any, output
+		 * the list of the first dof (minus 1)
+		 * of each structural node, so it's easy
+		 * to get the struct node values
+		 * in MATLAB: given a vector "X" with all
+		 * the states, and a vector
+		 * "v" with the first dof of each
+		 * structural node, then the x coordinate
+		 * is X(v+1) and so forth
+		 */
+
+		OutHdl.Log() << "struct node dofs:";
+		for (NodeContainerType::const_iterator i = NodeData[Node::STRUCTURAL].NodeContainer.begin();
+			i != NodeData[Node::STRUCTURAL].NodeContainer.end(); ++i)
+		{
+			const StructNode *pNode = dynamic_cast<const StructNode *>(i->second);
+			if (pNode) {
+				if (pNode->GetStructNodeType() == StructNode::DUMMY) {
+					continue;
+				}
+				OutHdl.Log() << " " << pNode->iGetFirstPositionIndex();
+			}
+		}
+		OutHdl.Log() << std::endl;
+
+		OutHdl.Log() << "struct node eqs:";
+		for (NodeContainerType::const_iterator i = NodeData[Node::STRUCTURAL].NodeContainer.begin();
+			i != NodeData[Node::STRUCTURAL].NodeContainer.end(); ++i)
+		{
+			const StructNode *pNode = dynamic_cast<const StructNode *>(i->second);
+			if (pNode) {
+				if (pNode->GetStructNodeType() == StructNode::DUMMY) {
+					continue;
+				}
+				OutHdl.Log() << " " << pNode->iGetFirstMomentumIndex();
+			}
+		}
+		OutHdl.Log() << std::endl;
+
+		OutHdl.Log() << "struct node momentum dofs:";
+		for (NodeContainerType::const_iterator i = NodeData[Node::STRUCTURAL].NodeContainer.begin();
+			i != NodeData[Node::STRUCTURAL].NodeContainer.end(); ++i)
+		{
+			const StructNode *pNode = dynamic_cast<const StructNode *>(i->second);
+			if (pNode) {
+				switch (pNode->GetStructNodeType()) {
+				case StructNode::STATIC:
+				case StructNode::DUMMY:
+					continue;
+
+				default:
+					break;
+				}
+				OutHdl.Log() << " " << pNode->iGetFirstMomentumIndex();
+			}
+		}
+		OutHdl.Log() << std::endl;
+
+		OutHdl.Log() << "struct node momentum eqs:";
+		for (NodeContainerType::const_iterator i = NodeData[Node::STRUCTURAL].NodeContainer.begin();
+			i != NodeData[Node::STRUCTURAL].NodeContainer.end(); ++i)
+		{
+			const StructNode *pNode = dynamic_cast<const StructNode *>(i->second);
+			if (pNode) {
+				switch (pNode->GetStructNodeType()) {
+				case StructNode::STATIC:
+				case StructNode::DUMMY:
+					continue;
+
+				default:
+					break;
+				}
+				OutHdl.Log() << " " << pNode->iGetFirstIndex();
+			}
+		}
+		OutHdl.Log() << std::endl;
+
+		OutHdl.Log() << "struct displacement node dofs:";
+		for (NodeContainerType::const_iterator i = NodeData[Node::STRUCTURAL].NodeContainer.begin();
+			i != NodeData[Node::STRUCTURAL].NodeContainer.end(); ++i)
+		{
+			const StructDispNode *pDispNode = dynamic_cast<const StructDispNode *>(i->second);
+			if (pDispNode) {
+				const StructNode* pNode = dynamic_cast<const StructNode*>(pDispNode);
+				if (pNode && pNode->GetStructNodeType() == StructNode::DUMMY) {
+					continue;
+				}
+				OutHdl.Log() << " " << pDispNode->iGetFirstPositionIndex();
+			}
+		}
+		OutHdl.Log() << std::endl;
+
+		OutHdl.Log() << "struct displacement node eqs:";
+		for (NodeContainerType::const_iterator i = NodeData[Node::STRUCTURAL].NodeContainer.begin();
+			i != NodeData[Node::STRUCTURAL].NodeContainer.end(); ++i)
+		{
+			const StructDispNode *pDispNode = dynamic_cast<const StructDispNode *>(i->second);
+			if (pDispNode) {
+				const StructNode* pNode = dynamic_cast<const StructNode*>(pDispNode);
+				if (pNode && pNode->GetStructNodeType() == StructNode::DUMMY) {
+					continue;
+				}
+				OutHdl.Log() << " " << pDispNode->iGetFirstMomentumIndex();
+			}
+		}
+		OutHdl.Log() << std::endl;
+
+		OutHdl.Log() << "struct displacement node momentum dofs:";
+		for (NodeContainerType::const_iterator i = NodeData[Node::STRUCTURAL].NodeContainer.begin();
+			i != NodeData[Node::STRUCTURAL].NodeContainer.end(); ++i)
+		{
+			const StructDispNode *pDispNode = dynamic_cast<const StructDispNode *>(i->second);
+			if (pDispNode) {
+				const StructNode* pNode = dynamic_cast<const StructNode*>(pDispNode);
+				if (pNode && pNode->GetStructNodeType() == StructNode::DUMMY) {
+					continue;
+				}
+				switch (pDispNode->GetStructDispNodeType()) {
+				case StructDispNode::STATIC:
+					continue;
+
+				default:
+					break;
+				}
+				OutHdl.Log() << " " << pDispNode->iGetFirstMomentumIndex();
+			}
+		}
+		OutHdl.Log() << std::endl;
+
+		OutHdl.Log() << "struct displacement node momentum eqs:";
+		for (NodeContainerType::const_iterator i = NodeData[Node::STRUCTURAL].NodeContainer.begin();
+			i != NodeData[Node::STRUCTURAL].NodeContainer.end(); ++i)
+		{
+			const StructDispNode *pDispNode = dynamic_cast<const StructDispNode *>(i->second);
+			if (pDispNode) {
+				const StructNode* pNode = dynamic_cast<const StructNode*>(pDispNode);
+				if (pNode && pNode->GetStructNodeType() == StructNode::DUMMY) {
+					continue;
+				}
+				switch (pDispNode->GetStructDispNodeType()) {
+				case StructNode::STATIC:
+					continue;
+
+				default:
+					break;
+				}
+				OutHdl.Log() << " " << pDispNode->iGetFirstIndex();
+			}
+		}
+		OutHdl.Log() << std::endl;
+
+		OutHdl.Log() << "struct node labels:";
+		for (NodeContainerType::const_iterator i = NodeData[Node::STRUCTURAL].NodeContainer.begin();
+			i != NodeData[Node::STRUCTURAL].NodeContainer.end(); ++i)
+		{
+			const StructNode *pNode = dynamic_cast<const StructNode *>(i->second);
+			if (pNode) {
+				if (pNode->GetStructNodeType() == StructNode::DUMMY) {
+					continue;
+				}
+				OutHdl.Log() << " " << pNode->GetLabel();
+			}
+		}
+		OutHdl.Log() << std::endl;
+
+		OutHdl.Log() << "struct displacement node labels:";
+		for (NodeContainerType::const_iterator i = NodeData[Node::STRUCTURAL].NodeContainer.begin();
+			i != NodeData[Node::STRUCTURAL].NodeContainer.end(); ++i)
+		{
+			const StructDispNode *pDispNode = dynamic_cast<const StructDispNode *>(i->second);
+			if (pDispNode) {
+				const StructNode* pNode = dynamic_cast<const StructNode*>(pDispNode);
+				if (pNode && pNode->GetStructNodeType() == StructNode::DUMMY) {
+					continue;
+				}
+				OutHdl.Log() << " " << pDispNode->GetLabel();
+			}
+		}
+		OutHdl.Log() << std::endl;
+	}
+
+	/* per ogni nodo */
+	for (NodeVecType::const_iterator i = Nodes.begin(); i != Nodes.end(); ++i) {
+		DEBUGLCOUT(MYDEBUG_INIT|MYDEBUG_ASSEMBLY,
+				psNodeNames[(*i)->GetNodeType()]
+				<< "(" << (*i)->GetLabel() << ")"
+				<< std::endl);
+
+		/* chiede al nodo quanti dof possiede */
+		unsigned int iNumDof = (*i)->iGetNumDof();
+		if (iNumDof > 0) {
+			ASSERT((*i)->iGetFirstIndex() >= 0);
+
+			/* si fa passare il primo Dof */
+			Dof* pDf = &Dofs[(*i)->iGetFirstIndex()];
 
 #ifdef DEBUG
-                        DEBUGLCOUT(MYDEBUG_INIT|MYDEBUG_ASSEMBLY,
-                                        psNodeNames[(*i)->GetNodeType()]
-                                        << "(" << (*i)->GetLabel() << "): "
-                                        "first dof = " << pDf->iIndex + 1
-                                        << std::endl);
+			DEBUGLCOUT(MYDEBUG_INIT|MYDEBUG_ASSEMBLY,
+					psNodeNames[(*i)->GetNodeType()]
+					<< "(" << (*i)->GetLabel() << "): "
+					"first dof = " << pDf->iIndex + 1
+					<< std::endl);
 #endif /* DEBUG */
 
-                        if (pds) {
-                                unsigned int nd = (*i)->iGetNumDof();
-                                integer fd = pDf->iIndex;
-
-                                out_ds << psNodeNames[(*i)->GetNodeType()]
-                                        << "(" << (*i)->GetLabel() << "): "
-                                        << nd << " " << fd + 1;
-                                if (nd > 1) {
-                                        out_ds << "->" << fd + nd;
-                                }
-                                out_ds << std::endl;
-                                if (uPrintFlags & PRINT_DOF_DESCRIPTION) {
-                                        (*i)->DescribeDof(out_ds,
-                                                             "        ");
-                                }
-
-                                if (uPrintFlags & PRINT_EQ_DESCRIPTION) {
-                                        (*i)->DescribeEq(out_ds,
-                                                             "        ");
-                                }
-                        }
-
-                        /* per ogni Dof, chiede al nodo di che tipo e' e lo
-                         * setta nel DofOwner */
-                        std::vector<std::string> DofDesc;
-                        (*i)->DescribeDof(DofDesc);
-                        if (DofDesc.size() == iNumDof) {
-                                for (unsigned int iCnt = 0; iCnt < iNumDof; iCnt++) {
-                                        pDf[iCnt].Description = DofDesc[iCnt];
-                                }
-
-                        } else {
-                                std::ostringstream os;
-                                os << psNodeNames[(*i)->GetNodeType()]
-                                        << "(" << (*i)->GetLabel() << ")";
-                                std::string name(os.str());
-
-                                for (unsigned int iCnt = 0; iCnt < iNumDof; iCnt++) {
-                                        os.str(name);
-                                        os.seekp(0, std::ios_base::end);
-                                        os << ": dof(" << iCnt + 1 << ")";
-                                        pDf[iCnt].Description = os.str();
-                                }
-                        }
-
-                        std::vector<std::string> EqDesc;
-                        (*i)->DescribeEq(EqDesc);
-                        if (EqDesc.size() == iNumDof) {
-                                for (unsigned int iCnt = 0; iCnt < iNumDof; iCnt++) {
-                                        pDf[iCnt].EqDescription = EqDesc[iCnt];
-                                }
-
-                        } else {
-                                std::ostringstream os;
-                                os << psNodeNames[(*i)->GetNodeType()]
-                                        << "(" << (*i)->GetLabel() << ")";
-                                std::string name(os.str());
-
-                                for (unsigned int iCnt = 0; iCnt < iNumDof; iCnt++) {
-                                        os.str(name);
-                                        os.seekp(0, std::ios_base::end);
-                                        os << ": equation(" << iCnt + 1 << ")";
-                                        pDf[iCnt].EqDescription = os.str();
-                                }
-                        }
-
-                        for (unsigned int iCnt = 0; iCnt < iNumDof; iCnt++) {
-                                pDf[iCnt].Order = (*i)->GetDofType(iCnt);
-                                pDf[iCnt].EqOrder = (*i)->GetEqType(iCnt);
+			if (pds) {
+				unsigned int nd = (*i)->iGetNumDof();
+				integer fd = pDf->iIndex;
+
+				out_ds << psNodeNames[(*i)->GetNodeType()]
+					<< "(" << (*i)->GetLabel() << "): "
+					<< nd << " " << fd + 1;
+				if (nd > 1) {
+					out_ds << "->" << fd + nd;
+				}
+				out_ds << std::endl;
+				if (uPrintFlags & PRINT_DOF_DESCRIPTION) {
+					(*i)->DescribeDof(out_ds,
+							     "        ");
+				}
+
+				if (uPrintFlags & PRINT_EQ_DESCRIPTION) {
+					(*i)->DescribeEq(out_ds,
+							     "        ");
+				}
+			}
+
+			/* per ogni Dof, chiede al nodo di che tipo e' e lo
+			 * setta nel DofOwner */
+			std::vector<std::string> DofDesc;
+			(*i)->DescribeDof(DofDesc);
+			if (DofDesc.size() == iNumDof) {
+				for (unsigned int iCnt = 0; iCnt < iNumDof; iCnt++) {
+					pDf[iCnt].Description = DofDesc[iCnt];
+				}
+
+			} else {
+				std::ostringstream os;
+				os << psNodeNames[(*i)->GetNodeType()]
+					<< "(" << (*i)->GetLabel() << ")";
+				std::string name(os.str());
+
+				for (unsigned int iCnt = 0; iCnt < iNumDof; iCnt++) {
+					os.str(name);
+					os.seekp(0, std::ios_base::end);
+					os << ": dof(" << iCnt + 1 << ")";
+					pDf[iCnt].Description = os.str();
+				}
+			}
+
+			std::vector<std::string> EqDesc;
+			(*i)->DescribeEq(EqDesc);
+			if (EqDesc.size() == iNumDof) {
+				for (unsigned int iCnt = 0; iCnt < iNumDof; iCnt++) {
+					pDf[iCnt].EqDescription = EqDesc[iCnt];
+				}
+
+			} else {
+				std::ostringstream os;
+				os << psNodeNames[(*i)->GetNodeType()]
+					<< "(" << (*i)->GetLabel() << ")";
+				std::string name(os.str());
+
+				for (unsigned int iCnt = 0; iCnt < iNumDof; iCnt++) {
+					os.str(name);
+					os.seekp(0, std::ios_base::end);
+					os << ": equation(" << iCnt + 1 << ")";
+					pDf[iCnt].EqDescription = os.str();
+				}
+			}
+
+			for (unsigned int iCnt = 0; iCnt < iNumDof; iCnt++) {
+				pDf[iCnt].Order = (*i)->GetDofType(iCnt);
+				pDf[iCnt].EqOrder = (*i)->GetEqType(iCnt);
                                 pDf[iCnt].StepIntegrator = (*i)->GetStepIntegrator(iCnt);
 
                                 switch (pDf[iCnt].StepIntegrator) {
@@ -499,109 +499,109 @@
                                                  << " :" << pDf[iCnt].Description << " is not implemented\n");
                                      throw ErrNotImplementedYet(MBDYN_EXCEPT_ARGS);
                                 }
-                        }
-                }
-        }
-
-        /* per ogni elemento */
-        Elem* pEl = NULL;
-        if (ElemIter.bGetFirst(pEl)) {
-                do {
-                        ASSERT(pEl != NULL);
-                        DEBUGLCOUT(MYDEBUG_INIT|MYDEBUG_ASSEMBLY,
-                                        "Elem type " << pEl->GetElemType()
-                                        << " (" << psElemNames[pEl->GetElemType()]
-                                        << "(" << pEl->GetLabel() << "))" << std::endl);
-
-                        /* chiede all'elemento quanti dof possiede */
-                        unsigned int iNumDof = pEl->iGetNumDof();
-                        if (iNumDof > 0) {
-                                ElemWithDofs* pEWD = Cast<ElemWithDofs>(pEl);
-
-                                ASSERT(pEWD->iGetFirstIndex() >= 0);
-
-                                /* si fa passare il DofOwner */
-                                Dof* pDf = &Dofs[pEWD->iGetFirstIndex()];
+			}
+		}
+	}
+
+	/* per ogni elemento */
+	Elem* pEl = NULL;
+	if (ElemIter.bGetFirst(pEl)) {
+		do {
+			ASSERT(pEl != NULL);
+			DEBUGLCOUT(MYDEBUG_INIT|MYDEBUG_ASSEMBLY,
+					"Elem type " << pEl->GetElemType()
+					<< " (" << psElemNames[pEl->GetElemType()]
+					<< "(" << pEl->GetLabel() << "))" << std::endl);
+
+			/* chiede all'elemento quanti dof possiede */
+			unsigned int iNumDof = pEl->iGetNumDof();
+			if (iNumDof > 0) {
+				ElemWithDofs* pEWD = Cast<ElemWithDofs>(pEl);
+
+				ASSERT(pEWD->iGetFirstIndex() >= 0);
+
+				/* si fa passare il DofOwner */
+				Dof* pDf = &Dofs[pEWD->iGetFirstIndex()];
 
 #ifdef DEBUG
-                                DEBUGLCOUT(MYDEBUG_INIT|MYDEBUG_ASSEMBLY,
-                                                psElemNames[pEl->GetElemType()]
-                                                << "(" << pEWD->GetLabel() << "): "
-                                                "first dof = " << pDf->iIndex + 1
-                                                << std::endl);
+				DEBUGLCOUT(MYDEBUG_INIT|MYDEBUG_ASSEMBLY,
+						psElemNames[pEl->GetElemType()]
+						<< "(" << pEWD->GetLabel() << "): "
+						"first dof = " << pDf->iIndex + 1
+						<< std::endl);
 #endif /* DEBUG */
 
-                                if (pds) {
-                                        unsigned int nd = pEWD->iGetNumDof();
-                                        integer fd = pDf->iIndex;
-
-                                        out_ds << psElemNames[pEWD->GetElemType()]
-                                                << "(" << pEWD->GetLabel() << "): "
-                                                << nd << " " << fd + 1;
-                                        if (nd > 1) {
-                                                out_ds << "->" << fd + nd;
-                                        }
-                                        out_ds << std::endl;
-                                        if (uPrintFlags & PRINT_DOF_DESCRIPTION) {
-                                                pEWD->DescribeDof(out_ds,
-                                                                "        ");
-                                        }
-
-                                        if (uPrintFlags & PRINT_EQ_DESCRIPTION) {
-                                                pEWD->DescribeEq(out_ds,
-                                                                "        ");
-                                        }
-                                }
-
-
-                                /* per ogni Dof, chiede all'elemento
-                                 * di che tipo e' e lo setta
-                                 * nel DofOwner */
-                                std::vector<std::string> DofDesc;
-                                pEWD->DescribeDof(DofDesc);
-                                if (DofDesc.size() == iNumDof) {
-                                        for (unsigned int iCnt = 0; iCnt < iNumDof; iCnt++) {
-                                                pDf[iCnt].Description = DofDesc[iCnt];
-                                        }
-
-                                } else {
-                                        std::ostringstream os;
-                                        os << psElemNames[pEWD->GetElemType()]
-                                                << "(" << pEWD->GetLabel() << ")";
-                                        std::string name(os.str());
-
-                                        for (unsigned int iCnt = 0; iCnt < iNumDof; iCnt++) {
-                                                os.str(name);
-                                                os.seekp(0, std::ios_base::end);
-                                                os << ": dof(" << iCnt + 1 << ")";
-                                                pDf[iCnt].Description = os.str();
-                                        }
-                                }
-
-                                std::vector<std::string> EqDesc;
-                                pEWD->DescribeEq(EqDesc);
-                                if (EqDesc.size() == iNumDof) {
-                                        for (unsigned int iCnt = 0; iCnt < iNumDof; iCnt++) {
-                                                pDf[iCnt].EqDescription = EqDesc[iCnt];
-                                        }
-
-                                } else {
-                                        std::ostringstream os;
-                                        os << psElemNames[pEWD->GetElemType()]
-                                                << "(" << pEWD->GetLabel() << ")";
-                                        std::string name(os.str());
-
-                                        for (unsigned int iCnt = 0; iCnt < iNumDof; iCnt++) {
-                                                os.str(name);
-                                                os.seekp(0, std::ios_base::end);
-                                                os << ": equation(" << iCnt + 1 << ")";
-                                                pDf[iCnt].EqDescription = os.str();
-                                        }
-                                }
-
-                                for (unsigned int iCnt = 0; iCnt < iNumDof; iCnt++) {
-                                        pDf[iCnt].Order = pEWD->GetDofType(iCnt);
-                                        pDf[iCnt].EqOrder = pEWD->GetEqType(iCnt);
+				if (pds) {
+					unsigned int nd = pEWD->iGetNumDof();
+					integer fd = pDf->iIndex;
+
+					out_ds << psElemNames[pEWD->GetElemType()]
+						<< "(" << pEWD->GetLabel() << "): "
+						<< nd << " " << fd + 1;
+					if (nd > 1) {
+						out_ds << "->" << fd + nd;
+					}
+					out_ds << std::endl;
+					if (uPrintFlags & PRINT_DOF_DESCRIPTION) {
+						pEWD->DescribeDof(out_ds,
+								"        ");
+					}
+
+					if (uPrintFlags & PRINT_EQ_DESCRIPTION) {
+						pEWD->DescribeEq(out_ds,
+								"        ");
+					}
+				}
+
+
+				/* per ogni Dof, chiede all'elemento
+				 * di che tipo e' e lo setta
+				 * nel DofOwner */
+				std::vector<std::string> DofDesc;
+				pEWD->DescribeDof(DofDesc);
+				if (DofDesc.size() == iNumDof) {
+					for (unsigned int iCnt = 0; iCnt < iNumDof; iCnt++) {
+						pDf[iCnt].Description = DofDesc[iCnt];
+					}
+
+				} else {
+					std::ostringstream os;
+					os << psElemNames[pEWD->GetElemType()]
+						<< "(" << pEWD->GetLabel() << ")";
+					std::string name(os.str());
+
+					for (unsigned int iCnt = 0; iCnt < iNumDof; iCnt++) {
+						os.str(name);
+						os.seekp(0, std::ios_base::end);
+						os << ": dof(" << iCnt + 1 << ")";
+						pDf[iCnt].Description = os.str();
+					}
+				}
+
+				std::vector<std::string> EqDesc;
+				pEWD->DescribeEq(EqDesc);
+				if (EqDesc.size() == iNumDof) {
+					for (unsigned int iCnt = 0; iCnt < iNumDof; iCnt++) {
+						pDf[iCnt].EqDescription = EqDesc[iCnt];
+					}
+
+				} else {
+					std::ostringstream os;
+					os << psElemNames[pEWD->GetElemType()]
+						<< "(" << pEWD->GetLabel() << ")";
+					std::string name(os.str());
+
+					for (unsigned int iCnt = 0; iCnt < iNumDof; iCnt++) {
+						os.str(name);
+						os.seekp(0, std::ios_base::end);
+						os << ": equation(" << iCnt + 1 << ")";
+						pDf[iCnt].EqDescription = os.str();
+					}
+				}
+
+				for (unsigned int iCnt = 0; iCnt < iNumDof; iCnt++) {
+					pDf[iCnt].Order = pEWD->GetDofType(iCnt);
+					pDf[iCnt].EqOrder = pEWD->GetEqType(iCnt);
                                         pDf[iCnt].StepIntegrator = pEWD->GetStepIntegrator(iCnt);
 
                                         switch (pDf[iCnt].StepIntegrator) {
@@ -617,90 +617,90 @@
                                                          << " :" << pDf[iCnt].Description << " is not implemented\n");
                                              throw ErrNotImplementedYet(MBDYN_EXCEPT_ARGS);
                                         }
-                                }
-                        }
-                } while (ElemIter.bGetNext(pEl));
-        }
-
-        /* FIXME: this should rather go before initial assembly */
-        /* NOTE: we run code anyway, but only print if requested/allowed
-         * for consistency checking purposes */
-
-        /* per ogni elemento */
-        if (ElemIter.bGetFirst(pEl)) {
-                /* create node connection structure */
-                typedef std::set<const Elem *> elmap;
-                typedef std::map<const Node *, elmap *> nodemap;
-                std::vector<nodemap> connectedElems(Node::LASTNODETYPE);
-
-                /* element connections get populated directly by elements */
-                std::vector<const Node *> connectedNodes;
-
-                if (uPrintFlags & PRINT_EL_CONNECTION) {
-                        out_ds << "Element connections" << std::endl;
-                }
-
-                do {
-                        pEl->GetConnectedNodes(connectedNodes);
-
-                        if (connectedNodes.size() > 0) {
-                                if (uPrintFlags & PRINT_EL_CONNECTION) {
-                                        out_ds << psElemNames[pEl->GetElemType()]
-                                                << "(" << pEl->GetLabel() << ") connecting" << std::endl;
-                                }
-                                for (std::vector<const Node *>::const_iterator i = connectedNodes.begin();
-                                        i != connectedNodes.end(); ++i)
-                                {
-                                        const Node *real_i = (*i)->GetNode();
-                                        if (uPrintFlags & PRINT_EL_CONNECTION) {
-                                                out_ds << "        "
-                                                        << psNodeNames[real_i->GetNodeType()]
-                                                        << "(" << real_i->GetLabel() << ")" << std::endl;
-                                        }
-
-                                        nodemap::iterator n = connectedElems[real_i->GetNodeType()].find(real_i);
-                                        if (n == connectedElems[real_i->GetNodeType()].end()) {
-                                                connectedElems[real_i->GetNodeType()][real_i] = new elmap;
-                                        }
-                                        connectedElems[real_i->GetNodeType()][real_i]->insert(pEl);
-                                }
-
-                        } else {
-                                if (uPrintFlags & PRINT_EL_CONNECTION) {
-                                        out_ds << psElemNames[pEl->GetElemType()]
-                                                << "(" << pEl->GetLabel() << ") not connected" << std::endl;
-                                }
-                        }
-
-                } while (ElemIter.bGetNext(pEl));
-
-
-                if (uPrintFlags & PRINT_NODE_CONNECTION) {
-                        out_ds << "Node connections" << std::endl;
-                }
-                for (unsigned t = 0; t < Node::LASTNODETYPE; t++) {
-                        for (nodemap::iterator n = connectedElems[t].begin();
-                                n != connectedElems[t].end(); ++n)
-                        {
-                                if (uPrintFlags & PRINT_NODE_CONNECTION) {
-                                        out_ds << psNodeNames[n->first->GetNodeType()]
-                                                << "(" << n->first->GetLabel() << ") connected to" << std::endl;
-                                }
-                                for (elmap::const_iterator e = n->second->begin();
-                                        e != n->second->end(); ++e)
-                                {
-                                        if (uPrintFlags & PRINT_NODE_CONNECTION) {
-                                                out_ds << "        "
-                                                        << psElemNames[(*e)->GetElemType()]
-                                                        << "(" << (*e)->GetLabel() << ")" << std::endl;
-                                        }
-                                }
-
-                                delete n->second;
-                                n->second = 0;
-                        }
-                }
-        }
+				}
+			}
+		} while (ElemIter.bGetNext(pEl));
+	}
+
+	/* FIXME: this should rather go before initial assembly */
+	/* NOTE: we run code anyway, but only print if requested/allowed
+	 * for consistency checking purposes */
+
+	/* per ogni elemento */
+	if (ElemIter.bGetFirst(pEl)) {
+		/* create node connection structure */
+		typedef std::set<const Elem *> elmap;
+		typedef std::map<const Node *, elmap *> nodemap;
+		std::vector<nodemap> connectedElems(Node::LASTNODETYPE);
+
+		/* element connections get populated directly by elements */
+		std::vector<const Node *> connectedNodes;
+
+		if (uPrintFlags & PRINT_EL_CONNECTION) {
+			out_ds << "Element connections" << std::endl;
+		}
+
+		do {
+			pEl->GetConnectedNodes(connectedNodes);
+
+			if (connectedNodes.size() > 0) {
+				if (uPrintFlags & PRINT_EL_CONNECTION) {
+					out_ds << psElemNames[pEl->GetElemType()]
+						<< "(" << pEl->GetLabel() << ") connecting" << std::endl;
+				}
+				for (std::vector<const Node *>::const_iterator i = connectedNodes.begin();
+					i != connectedNodes.end(); ++i)
+				{
+					const Node *real_i = (*i)->GetNode();
+					if (uPrintFlags & PRINT_EL_CONNECTION) {
+						out_ds << "        "
+							<< psNodeNames[real_i->GetNodeType()]
+							<< "(" << real_i->GetLabel() << ")" << std::endl;
+					}
+
+					nodemap::iterator n = connectedElems[real_i->GetNodeType()].find(real_i);
+					if (n == connectedElems[real_i->GetNodeType()].end()) {
+						connectedElems[real_i->GetNodeType()][real_i] = new elmap;
+					}
+					connectedElems[real_i->GetNodeType()][real_i]->insert(pEl);
+				}
+
+			} else {
+				if (uPrintFlags & PRINT_EL_CONNECTION) {
+					out_ds << psElemNames[pEl->GetElemType()]
+						<< "(" << pEl->GetLabel() << ") not connected" << std::endl;
+				}
+			}
+
+		} while (ElemIter.bGetNext(pEl));
+
+
+		if (uPrintFlags & PRINT_NODE_CONNECTION) {
+			out_ds << "Node connections" << std::endl;
+		}
+		for (unsigned t = 0; t < Node::LASTNODETYPE; t++) {
+			for (nodemap::iterator n = connectedElems[t].begin();
+				n != connectedElems[t].end(); ++n)
+			{
+				if (uPrintFlags & PRINT_NODE_CONNECTION) {
+					out_ds << psNodeNames[n->first->GetNodeType()]
+						<< "(" << n->first->GetLabel() << ") connected to" << std::endl;
+				}
+				for (elmap::const_iterator e = n->second->begin();
+					e != n->second->end(); ++e)
+				{
+					if (uPrintFlags & PRINT_NODE_CONNECTION) {
+						out_ds << "        "
+							<< psElemNames[(*e)->GetElemType()]
+							<< "(" << (*e)->GetLabel() << ")" << std::endl;
+					}
+				}
+
+				delete n->second;
+				n->second = 0;
+			}
+		}
+	}
 } /* End of DataManager::DofOwnerInit() */
 
 /* Inizializzazione della struttura dei dof
@@ -708,344 +708,344 @@
 void
 DataManager::InitialJointAssembly(void)
 {
-        if ( uPrintFlags & PRINT_TO_FILE ) {
-                OutHdl.Open(OutputHandler::DOFSTATS);
-        }
-
-        std::ostream& out_ds = (uPrintFlags & PRINT_TO_FILE)
-                ? OutHdl.DofStats()
-                : std::cout;
-
-        /* Costruisce la struttura temporanea dei Dof */
-
-        ASSERTMSG(DofData[DofOwner::JOINT].iNum > 0,
-                "Warning, no joints are defined; "
-                "You shouldn't have reached this point");
-        ASSERT(DofData[DofOwner::STRUCTURALNODE].iNum > 0);
-
-        /* Nodi strutturali: mette gli indici ai DofOwner */
-        bool pds =
+	if ( uPrintFlags & PRINT_TO_FILE ) {
+		OutHdl.Open(OutputHandler::DOFSTATS);
+	}
+
+	std::ostream& out_ds = (uPrintFlags & PRINT_TO_FILE)
+		? OutHdl.DofStats()
+		: std::cout;
+
+	/* Costruisce la struttura temporanea dei Dof */
+
+	ASSERTMSG(DofData[DofOwner::JOINT].iNum > 0,
+		"Warning, no joints are defined; "
+		"You shouldn't have reached this point");
+	ASSERT(DofData[DofOwner::STRUCTURALNODE].iNum > 0);
+
+	/* Nodi strutturali: mette gli indici ai DofOwner */
+	bool pds =
 #ifdef DEBUG
-                        DEBUG_LEVEL_MATCH(MYDEBUG_INIT|MYDEBUG_ASSEMBLY) ||
+			DEBUG_LEVEL_MATCH(MYDEBUG_INIT|MYDEBUG_ASSEMBLY) ||
 #endif /* DEBUG */
-                        (!silent_output && (uPrintFlags & PRINT_DOF_STATS));
-
-        if (pds) {
-                out_ds << "Initial assembly dof stats" << std::endl;
-        }
-
-        /* Numero totale di Dof durante l'assemblaggio iniziale */
-        integer iInitialNumDofs = 0;
-        for (NodeContainerType::const_iterator i = NodeData[Node::STRUCTURAL].NodeContainer.begin();
-                i != NodeData[Node::STRUCTURAL].NodeContainer.end(); ++i)
-        {
-                iInitialNumDofs += dynamic_cast<const StructDispNode*>(i->second)->iGetInitialNumDof();
-        }
-
-        /* Elementi: mette gli indici agli eventuali DofOwner */
-        for (int iCnt1 = 0; iCnt1 < Elem::LASTELEMTYPE; iCnt1++) {
-                /* Per ogni tipo di elemento */
-                if (ElemData[iCnt1].bToBeUsedInAssembly() && !ElemData[iCnt1].ElemContainer.empty()) {
-                        /* Se deve essere usato nell'assemblaggio e ne sono definiti */
-
-                        /* Tipo di dof dell'elemento corrente */
-                        DofOwner::Type CurrDofType =
-                                ElemData[iCnt1].DofOwnerType;
-
-                        if (CurrDofType != DofOwner::UNKNOWN) {
-                                ASSERT((unsigned)DofData[CurrDofType].iNum == ElemData[iCnt1].ElemContainer.size());
-
-                                /* Iterazione sugli Elem */
-                                for (ElemContainerType::const_iterator e = ElemData[iCnt1].ElemContainer.begin();
-                                        e != ElemData[iCnt1].ElemContainer.end(); ++e)
-                                {
-                                        InitialAssemblyElem *pEl = dynamic_cast<InitialAssemblyElem *>(e->second);
-                                        if (pEl == 0 || (bNotDeformableInitial && pEl->bIsDeformable())) {
-                                                /* Ignore elements
-                                                 * not subjected
-                                                 * to initial assembly */
-                                                continue;
-                                        }
-
-                                        ElemWithDofs *pDOEl = dynamic_cast<ElemWithDofs *>(e->second);
-                                        if (pDOEl == 0) {
-                                                /* Ignore elements subjected
-                                                 * to initial assembly
-                                                 * but without dofs */
-                                                continue;
-                                        }
-
-                                        iInitialNumDofs += pEl->iGetInitialNumDof();
-                                }
-                        }
-                }
-        }
-
-        /*
-         * Alla fine, i DofOwner di nodi e joint contengono gli indici giusti per
-         * l'assemblaggio iniziale. Corrispondono a:
-         * - per ogni nodo:
-         *   - posizione x
-         *   - parametri di rotazione g
-         *   - velocita' xP
-         *   - velocita' angolare omega
-         * - per ogni joint:
-         *   - se vincolo in posizione, reazione e sua derivata
-         *   - se vincolo in velocita', reazione.
-         * - per vincoli misti si hanno reazioni ed eventualmente loro derivate
-         *   in base al tipo
-         */
-
-        /* Creazione e costruzione array Dof */
-        Dofs.resize(iInitialNumDofs);
-
-        // just to make sure nothing strange occurs...
-        iTotDofs = iInitialNumDofs;
-
-        integer iIndex;    /* Indice dei gradi di liberta' */
-        for (iIndex = 0; iIndex < iInitialNumDofs; iIndex++) {
-                Dofs[iIndex].iIndex = iIndex;
-        }
-
-        /* mette a posto i dof */
-        iIndex = 0;
-        for (NodeContainerType::const_iterator n = NodeData[Node::STRUCTURAL].NodeContainer.begin();
-                n != NodeData[Node::STRUCTURAL].NodeContainer.end(); ++n)
-        {
-                // numero di dof di un owner
-                const StructDispNode *pNode = dynamic_cast<const StructDispNode *>(n->second);
-                unsigned int iNumDofs = pNode->iGetInitialNumDof();
-                if (iNumDofs > 0) {
-                        DofOwner* pFDO = const_cast<DofOwner *>(pNode->pGetDofOwner());
-                        pFDO->iNumDofs = iNumDofs;
-                        pFDO->iFirstIndex = iIndex;
-                        if (pds) {
-                                unsigned int nd = iNumDofs;
-                                integer fd = iIndex;
-
-                                out_ds << psNodeNames[pNode->GetNodeType()]
-                                        << "(" << pNode->GetLabel()
-                                        << "): " << nd << " " << fd + 1;
-                                if (nd > 1) {
-                                        out_ds << "->" << fd + nd;
-                                }
-                                out_ds << std::endl;
-                                if (uPrintFlags & PRINT_DOF_DESCRIPTION) {
-                                        pNode->DescribeDof(out_ds,
-                                                             "        ", true);
-                                }
-
-                                if (uPrintFlags & PRINT_EQ_DESCRIPTION) {
-                                        pNode->DescribeEq(out_ds,
-                                                             "        ", true);
-                                }
-                        }
-
-                        std::vector<std::string> DofDesc;
-                        pNode->DescribeDof(DofDesc, true);
-                        if (DofDesc.size() == iNumDofs) {
-                                for (unsigned iCnt = 0; iCnt < iNumDofs; iCnt++) {
-                                        Dofs[iIndex + iCnt].Description = DofDesc[iCnt];
-                                }
-
-                        } else {
-                                std::ostringstream os;
-                                os << psNodeNames[pNode->GetNodeType()]
-                                        << "(" << pNode->GetLabel() << ")";
-                                std::string name(os.str());
-
-                                for (unsigned int iCnt = 0; iCnt < iNumDofs; iCnt++) {
-                                        os.str(name);
-                                        os.seekp(0, std::ios_base::end);
-                                        os << ": dof(" << iCnt + 1 << ")";
-                                        Dofs[iIndex + iCnt].Description = os.str();
-                                }
-                        }
-
-                        std::vector<std::string> EqDesc;
-                        pNode->DescribeEq(EqDesc, true);
-                        if (EqDesc.size() == iNumDofs) {
-                                for (unsigned iCnt = 0; iCnt < iNumDofs; iCnt++) {
-                                        Dofs[iIndex + iCnt].EqDescription = EqDesc[iCnt];
-                                }
-
-                        } else {
-                                std::ostringstream os;
-                                os << psNodeNames[pNode->GetNodeType()]
-                                        << "(" << pNode->GetLabel() << ")";
-                                std::string name(os.str());
-
-                                for (unsigned int iCnt = 0; iCnt < iNumDofs; iCnt++) {
-                                        os.str(name);
-                                        os.seekp(0, std::ios_base::end);
-                                        os << ": equation(" << iCnt + 1 << ")";
-                                        Dofs[iIndex + iCnt].EqDescription = os.str();
-                                }
-                        }
-
-                        iIndex += iNumDofs;
-
-                } else {
-                        pedantic_cerr(psNodeNames[pNode->GetNodeType()]
-                                << "(" << n->second->GetLabel() << ") has 0 dofs"
-                                << std::endl);
-                }
-        }
-
-        /* Elementi: mette gli indici agli eventuali DofOwner */
-        for (int iCnt1 = 0; iCnt1 < Elem::LASTELEMTYPE; iCnt1++) {
-                /* Pre ogni tipo di elemento */
-                if (ElemData[iCnt1].bToBeUsedInAssembly() && !ElemData[iCnt1].ElemContainer.empty()) {
-                        /* Se deve essere usato nell'assemblaggio e ne sono definiti */
-
-                        /* Tipo di dof dell'elemento corrente */
-                        DofOwner::Type CurrDofType =
-                                ElemData[iCnt1].DofOwnerType;
-
-                        if (CurrDofType != DofOwner::UNKNOWN) {
-                                ASSERT((unsigned)DofData[CurrDofType].iNum == ElemData[iCnt1].ElemContainer.size());
-
-                                /* Iterazione sugli Elem */
-                                for (ElemContainerType::const_iterator p = ElemData[iCnt1].ElemContainer.begin();
-                                        p != ElemData[iCnt1].ElemContainer.end();
-                                        ++p)
-                                {
-                                        InitialAssemblyElem *pEl = dynamic_cast<InitialAssemblyElem *>(p->second);
-                                        if (pEl == 0 || (bNotDeformableInitial && pEl->bIsDeformable())) {
-                                                /* Ignore elements
-                                                 * not subjected
-                                                 * to initial assembly */
-                                                continue;
-                                        }
-
-                                        ElemWithDofs *pDOEl = dynamic_cast<ElemWithDofs *>(p->second);
-                                        if (pDOEl == 0) {
-                                                /* Ignore elements subjected
-                                                 * to initial assembly
-                                                 * but without dofs */
-                                                continue;
-                                        }
-
-                                        DofOwner *pDO = const_cast<DofOwner *>(pDOEl->pGetDofOwner());
-                                        ASSERT(pDO != 0);
-                                        // numero di dof di un owner
-                                        unsigned int iNumDofs = pEl->iGetInitialNumDof();
-                                        pDO->iNumDofs = iNumDofs;
-                                        if (iNumDofs > 0) {
-                                                pDO->iFirstIndex = iIndex;
-                                                if (pds) {
-                                                        unsigned int nd = iNumDofs;
-                                                        integer fd = iIndex;
-                                                        ElemWithDofs* pEWD = Cast<ElemWithDofs>(p->second);
-
-                                                        out_ds << psElemNames[pEl->GetElemType()]
-                                                                << "(" << pEl->GetLabel()
-                                                                << "): " << nd << " " << fd + 1;
-                                                        if (nd > 1) {
-                                                                out_ds << "->" << fd + nd;
-                                                        }
-                                                        out_ds << std::endl;
-                                                        if (uPrintFlags & PRINT_DOF_DESCRIPTION) {
-                                                                pEWD->DescribeDof(out_ds,
-                                                                                "        ", true);
-                                                        }
-
-                                                        if (uPrintFlags & PRINT_EQ_DESCRIPTION) {
-                                                                pEWD->DescribeEq(out_ds,
-                                                                                "        ", true);
-                                                        }
-                                                }
-
-                                                std::vector<std::string> DofDesc;
-                                                pEl->DescribeDof(DofDesc, true);
-                                                if (DofDesc.size() == iNumDofs) {
-                                                        for (unsigned iCnt = 0; iCnt < iNumDofs; iCnt++) {
-                                                                Dofs[iIndex + iCnt].Description = DofDesc[iCnt];
-                                                        }
-
-                                                } else {
-                                                        std::ostringstream os;
-                                                        os << psElemNames[pEl->GetElemType()]
-                                                                << "(" << pEl->GetLabel() << ")";
-                                                        std::string name(os.str());
-
-                                                        for (unsigned int iCnt = 0; iCnt < iNumDofs; iCnt++) {
-                                                                os.str(name);
-                                                                os.seekp(0, std::ios_base::end);
-                                                                os << ": dof(" << iCnt + 1 << ")";
-                                                                Dofs[iIndex + iCnt].Description = os.str();
-                                                        }
-                                                }
-
-                                                std::vector<std::string> EqDesc;
-                                                pEl->DescribeEq(EqDesc, true);
-                                                if (EqDesc.size() == iNumDofs) {
-                                                        for (unsigned iCnt = 0; iCnt < iNumDofs; iCnt++) {
-                                                                Dofs[iIndex + iCnt].EqDescription = EqDesc[iCnt];
-                                                        }
-
-                                                } else {
-                                                        std::ostringstream os;
-                                                        os << psElemNames[pEl->GetElemType()]
-                                                                << "(" << pEl->GetLabel() << ")";
-                                                        std::string name(os.str());
-
-                                                        for (unsigned int iCnt = 0; iCnt < iNumDofs; iCnt++) {
-                                                                os.str(name);
-                                                                os.seekp(0, std::ios_base::end);
-                                                                os << ": equation(" << iCnt + 1 << ")";
-                                                                Dofs[iIndex + iCnt].EqDescription = os.str();
-                                                        }
-                                                }
-
-                                                iIndex += iNumDofs;
-
-                                        } else {
-                                                pedantic_cerr(psElemNames[iCnt1]
-                                                        << "(" << pEl->GetLabel() << ") "
-                                                        "has 0 dofs" << std::endl);
-                                        }
-                                }
-                        }
-                }
-        }
-
-        ASSERT(iIndex == iInitialNumDofs);
-
-        /* Trova le massime dimensioni del workspace
-         * per l'assemblaggio iniziale */
-        integer iMaxRowsRes = 0;
-        integer iMaxRowsJac = 0;
-        integer iMaxColsJac = 0;
-        integer iMaxItemsJac = 0;
-
-        InitialAssemblyIterator IAIter(&ElemData);
-        InitialAssemblyElem* pEl = IAIter.GetFirst();
-        while (pEl != NULL) {
-                integer iCurrRows = 0;
-                integer iCurrCols = 0;
-                pEl->InitialWorkSpaceDim(&iCurrRows, &iCurrCols);
-
-                if (iCurrRows >= 0) {
-                        // Assume a full Jacobian matrix
-                        iMaxRowsJac = std::max(iMaxRowsJac, iCurrRows);
-                        iMaxColsJac = std::max(iMaxColsJac, iCurrCols);
-                } else {
-                        // Assume a sparse Jacobian matrix
-                        iCurrRows = std::abs(iCurrRows);
-                }
-
-                iMaxRowsRes = std::max(iMaxRowsRes, iCurrRows);
-                iMaxItemsJac = std::max(iMaxItemsJac, iCurrRows * iCurrCols);
-
-                pEl = IAIter.GetNext();
-        }
-
-        /* Ciclo di iterazioni fino a convergenza */
-
-        /* Crea il solutore lineare, tenendo conto dei tipi
-         * supportati, di quanto scelto nel file di configurazione
-         * e di eventuali paraametri extra */
+			(!silent_output && (uPrintFlags & PRINT_DOF_STATS));
+
+	if (pds) {
+		out_ds << "Initial assembly dof stats" << std::endl;
+	}
+
+	/* Numero totale di Dof durante l'assemblaggio iniziale */
+	integer iInitialNumDofs = 0;
+	for (NodeContainerType::const_iterator i = NodeData[Node::STRUCTURAL].NodeContainer.begin();
+		i != NodeData[Node::STRUCTURAL].NodeContainer.end(); ++i)
+	{
+		iInitialNumDofs += dynamic_cast<const StructDispNode*>(i->second)->iGetInitialNumDof();
+	}
+
+	/* Elementi: mette gli indici agli eventuali DofOwner */
+	for (int iCnt1 = 0; iCnt1 < Elem::LASTELEMTYPE; iCnt1++) {
+		/* Per ogni tipo di elemento */
+		if (ElemData[iCnt1].bToBeUsedInAssembly() && !ElemData[iCnt1].ElemContainer.empty()) {
+			/* Se deve essere usato nell'assemblaggio e ne sono definiti */
+
+			/* Tipo di dof dell'elemento corrente */
+			DofOwner::Type CurrDofType =
+				ElemData[iCnt1].DofOwnerType;
+
+			if (CurrDofType != DofOwner::UNKNOWN) {
+				ASSERT((unsigned)DofData[CurrDofType].iNum == ElemData[iCnt1].ElemContainer.size());
+
+				/* Iterazione sugli Elem */
+				for (ElemContainerType::const_iterator e = ElemData[iCnt1].ElemContainer.begin();
+					e != ElemData[iCnt1].ElemContainer.end(); ++e)
+				{
+					InitialAssemblyElem *pEl = dynamic_cast<InitialAssemblyElem *>(e->second);
+					if (pEl == 0 || (bNotDeformableInitial && pEl->bIsDeformable())) {
+						/* Ignore elements
+						 * not subjected
+						 * to initial assembly */
+						continue;
+					}
+
+					ElemWithDofs *pDOEl = dynamic_cast<ElemWithDofs *>(e->second);
+					if (pDOEl == 0) {
+						/* Ignore elements subjected
+						 * to initial assembly
+						 * but without dofs */
+						continue;
+					}
+
+					iInitialNumDofs += pEl->iGetInitialNumDof();
+				}
+			}
+		}
+	}
+
+	/*
+	 * Alla fine, i DofOwner di nodi e joint contengono gli indici giusti per
+	 * l'assemblaggio iniziale. Corrispondono a:
+	 * - per ogni nodo:
+	 *   - posizione x
+	 *   - parametri di rotazione g
+	 *   - velocita' xP
+	 *   - velocita' angolare omega
+	 * - per ogni joint:
+	 *   - se vincolo in posizione, reazione e sua derivata
+	 *   - se vincolo in velocita', reazione.
+	 * - per vincoli misti si hanno reazioni ed eventualmente loro derivate
+	 *   in base al tipo
+	 */
+
+	/* Creazione e costruzione array Dof */
+	Dofs.resize(iInitialNumDofs);
+
+	// just to make sure nothing strange occurs...
+	iTotDofs = iInitialNumDofs;
+
+	integer iIndex;    /* Indice dei gradi di liberta' */
+	for (iIndex = 0; iIndex < iInitialNumDofs; iIndex++) {
+		Dofs[iIndex].iIndex = iIndex;
+	}
+
+	/* mette a posto i dof */
+	iIndex = 0;
+	for (NodeContainerType::const_iterator n = NodeData[Node::STRUCTURAL].NodeContainer.begin();
+		n != NodeData[Node::STRUCTURAL].NodeContainer.end(); ++n)
+	{
+		// numero di dof di un owner
+		const StructDispNode *pNode = dynamic_cast<const StructDispNode *>(n->second);
+		unsigned int iNumDofs = pNode->iGetInitialNumDof();
+		if (iNumDofs > 0) {
+			DofOwner* pFDO = const_cast<DofOwner *>(pNode->pGetDofOwner());
+			pFDO->iNumDofs = iNumDofs;
+			pFDO->iFirstIndex = iIndex;
+			if (pds) {
+				unsigned int nd = iNumDofs;
+				integer fd = iIndex;
+
+				out_ds << psNodeNames[pNode->GetNodeType()]
+					<< "(" << pNode->GetLabel()
+					<< "): " << nd << " " << fd + 1;
+				if (nd > 1) {
+					out_ds << "->" << fd + nd;
+				}
+				out_ds << std::endl;
+				if (uPrintFlags & PRINT_DOF_DESCRIPTION) {
+					pNode->DescribeDof(out_ds,
+							     "        ", true);
+				}
+
+				if (uPrintFlags & PRINT_EQ_DESCRIPTION) {
+					pNode->DescribeEq(out_ds,
+							     "        ", true);
+				}
+			}
+
+			std::vector<std::string> DofDesc;
+			pNode->DescribeDof(DofDesc, true);
+			if (DofDesc.size() == iNumDofs) {
+				for (unsigned iCnt = 0; iCnt < iNumDofs; iCnt++) {
+					Dofs[iIndex + iCnt].Description = DofDesc[iCnt];
+				}
+
+			} else {
+				std::ostringstream os;
+				os << psNodeNames[pNode->GetNodeType()]
+					<< "(" << pNode->GetLabel() << ")";
+				std::string name(os.str());
+
+				for (unsigned int iCnt = 0; iCnt < iNumDofs; iCnt++) {
+					os.str(name);
+					os.seekp(0, std::ios_base::end);
+					os << ": dof(" << iCnt + 1 << ")";
+					Dofs[iIndex + iCnt].Description = os.str();
+				}
+			}
+
+			std::vector<std::string> EqDesc;
+			pNode->DescribeEq(EqDesc, true);
+			if (EqDesc.size() == iNumDofs) {
+				for (unsigned iCnt = 0; iCnt < iNumDofs; iCnt++) {
+					Dofs[iIndex + iCnt].EqDescription = EqDesc[iCnt];
+				}
+
+			} else {
+				std::ostringstream os;
+				os << psNodeNames[pNode->GetNodeType()]
+					<< "(" << pNode->GetLabel() << ")";
+				std::string name(os.str());
+
+				for (unsigned int iCnt = 0; iCnt < iNumDofs; iCnt++) {
+					os.str(name);
+					os.seekp(0, std::ios_base::end);
+					os << ": equation(" << iCnt + 1 << ")";
+					Dofs[iIndex + iCnt].EqDescription = os.str();
+				}
+			}
+
+			iIndex += iNumDofs;
+
+		} else {
+			pedantic_cerr(psNodeNames[pNode->GetNodeType()]
+				<< "(" << n->second->GetLabel() << ") has 0 dofs"
+				<< std::endl);
+		}
+	}
+
+	/* Elementi: mette gli indici agli eventuali DofOwner */
+	for (int iCnt1 = 0; iCnt1 < Elem::LASTELEMTYPE; iCnt1++) {
+		/* Pre ogni tipo di elemento */
+		if (ElemData[iCnt1].bToBeUsedInAssembly() && !ElemData[iCnt1].ElemContainer.empty()) {
+			/* Se deve essere usato nell'assemblaggio e ne sono definiti */
+
+			/* Tipo di dof dell'elemento corrente */
+			DofOwner::Type CurrDofType =
+				ElemData[iCnt1].DofOwnerType;
+
+			if (CurrDofType != DofOwner::UNKNOWN) {
+				ASSERT((unsigned)DofData[CurrDofType].iNum == ElemData[iCnt1].ElemContainer.size());
+
+				/* Iterazione sugli Elem */
+				for (ElemContainerType::const_iterator p = ElemData[iCnt1].ElemContainer.begin();
+					p != ElemData[iCnt1].ElemContainer.end();
+					++p)
+				{
+					InitialAssemblyElem *pEl = dynamic_cast<InitialAssemblyElem *>(p->second);
+					if (pEl == 0 || (bNotDeformableInitial && pEl->bIsDeformable())) {
+						/* Ignore elements
+						 * not subjected
+						 * to initial assembly */
+						continue;
+					}
+
+					ElemWithDofs *pDOEl = dynamic_cast<ElemWithDofs *>(p->second);
+					if (pDOEl == 0) {
+						/* Ignore elements subjected
+						 * to initial assembly
+						 * but without dofs */
+						continue;
+					}
+
+					DofOwner *pDO = const_cast<DofOwner *>(pDOEl->pGetDofOwner());
+					ASSERT(pDO != 0);
+					// numero di dof di un owner
+					unsigned int iNumDofs = pEl->iGetInitialNumDof();
+					pDO->iNumDofs = iNumDofs;
+					if (iNumDofs > 0) {
+						pDO->iFirstIndex = iIndex;
+						if (pds) {
+							unsigned int nd = iNumDofs;
+							integer fd = iIndex;
+							ElemWithDofs* pEWD = Cast<ElemWithDofs>(p->second);
+
+							out_ds << psElemNames[pEl->GetElemType()]
+								<< "(" << pEl->GetLabel()
+								<< "): " << nd << " " << fd + 1;
+							if (nd > 1) {
+								out_ds << "->" << fd + nd;
+							}
+							out_ds << std::endl;
+							if (uPrintFlags & PRINT_DOF_DESCRIPTION) {
+								pEWD->DescribeDof(out_ds,
+										"        ", true);
+							}
+
+							if (uPrintFlags & PRINT_EQ_DESCRIPTION) {
+								pEWD->DescribeEq(out_ds,
+										"        ", true);
+							}
+						}
+
+						std::vector<std::string> DofDesc;
+						pEl->DescribeDof(DofDesc, true);
+						if (DofDesc.size() == iNumDofs) {
+							for (unsigned iCnt = 0; iCnt < iNumDofs; iCnt++) {
+								Dofs[iIndex + iCnt].Description = DofDesc[iCnt];
+							}
+
+						} else {
+							std::ostringstream os;
+							os << psElemNames[pEl->GetElemType()]
+								<< "(" << pEl->GetLabel() << ")";
+							std::string name(os.str());
+
+							for (unsigned int iCnt = 0; iCnt < iNumDofs; iCnt++) {
+								os.str(name);
+								os.seekp(0, std::ios_base::end);
+								os << ": dof(" << iCnt + 1 << ")";
+								Dofs[iIndex + iCnt].Description = os.str();
+							}
+						}
+
+						std::vector<std::string> EqDesc;
+						pEl->DescribeEq(EqDesc, true);
+						if (EqDesc.size() == iNumDofs) {
+							for (unsigned iCnt = 0; iCnt < iNumDofs; iCnt++) {
+								Dofs[iIndex + iCnt].EqDescription = EqDesc[iCnt];
+							}
+
+						} else {
+							std::ostringstream os;
+							os << psElemNames[pEl->GetElemType()]
+								<< "(" << pEl->GetLabel() << ")";
+							std::string name(os.str());
+
+							for (unsigned int iCnt = 0; iCnt < iNumDofs; iCnt++) {
+								os.str(name);
+								os.seekp(0, std::ios_base::end);
+								os << ": equation(" << iCnt + 1 << ")";
+								Dofs[iIndex + iCnt].EqDescription = os.str();
+							}
+						}
+
+						iIndex += iNumDofs;
+
+					} else {
+						pedantic_cerr(psElemNames[iCnt1]
+							<< "(" << pEl->GetLabel() << ") "
+							"has 0 dofs" << std::endl);
+					}
+				}
+			}
+		}
+	}
+
+	ASSERT(iIndex == iInitialNumDofs);
+
+	/* Trova le massime dimensioni del workspace
+	 * per l'assemblaggio iniziale */
+	integer iMaxRowsRes = 0;
+	integer iMaxRowsJac = 0;
+	integer iMaxColsJac = 0;
+	integer iMaxItemsJac = 0;
+
+	InitialAssemblyIterator IAIter(&ElemData);
+	InitialAssemblyElem* pEl = IAIter.GetFirst();
+	while (pEl != NULL) {
+		integer iCurrRows = 0;
+		integer iCurrCols = 0;
+		pEl->InitialWorkSpaceDim(&iCurrRows, &iCurrCols);
+
+		if (iCurrRows >= 0) {
+			// Assume a full Jacobian matrix
+			iMaxRowsJac = std::max(iMaxRowsJac, iCurrRows);
+			iMaxColsJac = std::max(iMaxColsJac, iCurrCols);
+		} else {
+			// Assume a sparse Jacobian matrix
+			iCurrRows = std::abs(iCurrRows);
+		}
+
+		iMaxRowsRes = std::max(iMaxRowsRes, iCurrRows);
+		iMaxItemsJac = std::max(iMaxItemsJac, iCurrRows * iCurrCols);
+
+		pEl = IAIter.GetNext();
+	}
+
+	/* Ciclo di iterazioni fino a convergenza */
+
+	/* Crea il solutore lineare, tenendo conto dei tipi
+	 * supportati, di quanto scelto nel file di configurazione
+	 * e di eventuali paraametri extra */
         SolutionManager* pSM = CurrSolver.GetSolutionManager(iInitialNumDofs,
 #ifdef USE_MPI
                                                              MBDynComm,
@@ -1053,389 +1053,389 @@
                                                              0);
 
 #ifdef DEBUG_MEMMANAGER
-        DEBUGLCOUT(MYDEBUG_MEM|MYDEBUG_ASSEMBLY,
-                        "After initialisation in InitialJointAssembly" << std::endl
-                        << defaultMemoryManager << std::endl);
+	DEBUGLCOUT(MYDEBUG_MEM|MYDEBUG_ASSEMBLY,
+			"After initialisation in InitialJointAssembly" << std::endl
+			<< defaultMemoryManager << std::endl);
 #endif /* DEBUG_MEMMANAGER */
 
-        MyVectorHandler X(iInitialNumDofs);
-        X.Reset();
-
-        /* Linka il DriveHandler al vettore soluzione */
-        LinkToSolution(X, X);
-
-        /* Setta i valori iniziali dei gradi di liberta' dei nodi strutturali
-         * durante l'assemblaggio iniziale */
-        for (NodeContainerType::iterator i = NodeData[Node::STRUCTURAL].NodeContainer.begin();
-                i != NodeData[Node::STRUCTURAL].NodeContainer.end(); ++i)
-        {
-                dynamic_cast<StructDispNode *>(i->second)->SetInitialValue(X);
-        }
-
-        /* Setta i valori iniziali dei gradi di liberta' dei vincoli
-         * durante l'assemblaggio iniziale */
-        for (int iCnt1 = 0; iCnt1 < Elem::LASTELEMTYPE; iCnt1++) {
-                /* Pre ogni tipo di elemento */
-                if (ElemData[iCnt1].DofOwnerType != DofOwner::UNKNOWN &&
-                        ElemData[iCnt1].bToBeUsedInAssembly() &&
-                        !ElemData[iCnt1].ElemContainer.empty())
-                {
-                        for (ElemContainerType::const_iterator p = ElemData[iCnt1].ElemContainer.begin();
-                                p != ElemData[iCnt1].ElemContainer.end(); ++p)
-                        {
-                                ElemWithDofs *pEWD = Cast<ElemWithDofs>(p->second);
-                                pEWD->SetInitialValue(X);
-                        }
+	MyVectorHandler X(iInitialNumDofs);
+	X.Reset();
+
+	/* Linka il DriveHandler al vettore soluzione */
+	LinkToSolution(X, X);
+
+	/* Setta i valori iniziali dei gradi di liberta' dei nodi strutturali
+	 * durante l'assemblaggio iniziale */
+	for (NodeContainerType::iterator i = NodeData[Node::STRUCTURAL].NodeContainer.begin();
+		i != NodeData[Node::STRUCTURAL].NodeContainer.end(); ++i)
+	{
+		dynamic_cast<StructDispNode *>(i->second)->SetInitialValue(X);
+	}
+
+	/* Setta i valori iniziali dei gradi di liberta' dei vincoli
+	 * durante l'assemblaggio iniziale */
+	for (int iCnt1 = 0; iCnt1 < Elem::LASTELEMTYPE; iCnt1++) {
+		/* Pre ogni tipo di elemento */
+		if (ElemData[iCnt1].DofOwnerType != DofOwner::UNKNOWN &&
+			ElemData[iCnt1].bToBeUsedInAssembly() &&
+			!ElemData[iCnt1].ElemContainer.empty())
+		{
+			for (ElemContainerType::const_iterator p = ElemData[iCnt1].ElemContainer.begin();
+				p != ElemData[iCnt1].ElemContainer.end(); ++p)
+			{
+				ElemWithDofs *pEWD = Cast<ElemWithDofs>(p->second);
+				pEWD->SetInitialValue(X);
+			}
+		}
+	}
+
+	/* Vettore di lavoro */
+	VectorHandler* pResHdl = pSM->pResHdl();
+	MySubVectorHandler WorkVec(iMaxRowsRes);
+
+	/* Matrice di lavoro */
+	MatrixHandler* pMatHdl = pSM->pMatHdl();
+	VariableSubMatrixHandler WorkMat(iMaxRowsJac, iMaxColsJac, iMaxItemsJac);
+
+	/* Soluzione */
+	VectorHandler* pSolHdl = pSM->pSolHdl();
+
+	if (
+#ifdef DEBUG
+			DEBUG_LEVEL_MATCH(MYDEBUG_ASSEMBLY) ||
+#endif /* DEBUG */
+			outputIters())
+	{
+		silent_cout("Assembly Tol=" << dInitialAssemblyTol << std::endl);
+	}
+
+	/* Ciclo di assemblaggio */
+	for (integer iNumIter = 0; ; iNumIter++) {
+		/* Assemblo il residuo */
+		pResHdl->Reset();
+
+		/* Contributo dei nodi */
+		for (NodeContainerType::iterator i = NodeData[Node::STRUCTURAL].NodeContainer.begin();
+			i != NodeData[Node::STRUCTURAL].NodeContainer.end(); ++i)
+		{
+			const StructDispNode *pDispNode = dynamic_cast<const StructDispNode *>(i->second);
+			const StructNode *pNode = dynamic_cast<const StructNode *>(i->second);
+			if (pNode && pNode->GetStructNodeType() == StructNode::DUMMY) {
+				continue;
+			}
+
+			int iOffset = 3;
+			if (pNode) {
+				iOffset = 6;
+			}
+
+			integer iFirstIndex = pDispNode->iGetFirstPositionIndex();
+
+			/* Nuova feature: ogni nodo ha la sua stiffness */
+			doublereal dPosStiff = pDispNode->dGetPositionStiffness();
+			doublereal dVelStiff = pDispNode->dGetVelocityStiffness();
+
+			Vec3 TmpVec;
+
+			/* Posizione: k*Delta_x = k(x_0-x) + F */
+			TmpVec = pDispNode->GetXPrev() - pDispNode->GetXCurr();
+			pResHdl->Add(iFirstIndex + 1, TmpVec*dPosStiff);
+
+			if (pNode) {
+				/* Rotazione: k*Delta_g = -k*g(R_Delta) + M */
+				Mat3x3 RDelta = pNode->GetRPrev().MulMT(pNode->GetRCurr());
+				TmpVec = Vec3(CGR_Rot::Param, RDelta);
+				pResHdl->Add(iFirstIndex + 4, TmpVec*dPosStiff);
+
+				/* Velocita' angolare: k*(Delta_w+(R_Delta*w0)/\Delta_g) =
+				 *                                    k*(R_Delta*w0-w) + M */
+				const Vec3& wPrev(pNode->GetWPrev());
+				const Vec3& wCurr(pNode->GetWCurr());
+
+				if (pNode->bOmegaRotates()) {
+					/* con questa la velocita' angolare e' solidale
+					 * con il nodo */
+					TmpVec = RDelta*wPrev - wCurr;
+				} else {
+					/* con questa la velocita' angolare e' solidale
+					 * col riferimento assoluto */
+					TmpVec = wPrev - wCurr;
+				}
+
+				pResHdl->Add(iFirstIndex + iOffset + 4, TmpVec*dVelStiff);
+			}
+
+			/* Velocita': k*Delta_v = k*(v0-Delta_v) + F */
+			TmpVec = pDispNode->GetVPrev() - pDispNode->GetVCurr();
+			pResHdl->Add(iFirstIndex + iOffset + 1, TmpVec*dVelStiff);
+
+		}
+
+		/* Elementi (con iteratore): */
+		pEl = IAIter.GetFirst();
+		while (pEl != NULL && !(bNotDeformableInitial && pEl->bIsDeformable())) {
+			try {
+				*pResHdl += pEl->InitialAssRes(WorkVec, X);
+			}
+			catch (Elem::ChangedEquationStructure& e) {
+				// do nothing: Jacobian matrix
+				// is always recomputed anyway...
+			}
+			pEl = IAIter.GetNext();
+		}
+
+		if (
+#ifdef DEBUG
+				DEBUG_LEVEL_MATCH(MYDEBUG_ASSEMBLY|MYDEBUG_RESIDUAL) ||
+#endif /* DEBUG */
+				outputRes())
+		{
+			/* Output del residuo */
+			PrintResidual(*pResHdl, iNumIter);
+		}
+
+		/* Eseguo il test di convergenza; se e' positivo, esco */
+		/* FIXME: why /(1.+X.Dot()) ??? */
+		doublereal dTest = pResHdl->Dot()/(1. + X.Dot());
+		if (!std::isfinite(dTest)) {
+			silent_cerr("Assembly diverged; aborting..." << std::endl);
+			throw DataManager::ErrAssemblyDiverged(MBDYN_EXCEPT_ARGS);
+		}
+		dTest = sqrt(dTest);
+
+		if ((dTest <= dInitialAssemblyTol ||
+			iNumIter >= iMaxInitialIterations) && (
+#ifdef DEBUG
+				DEBUG_LEVEL_MATCH(MYDEBUG_ASSEMBLY) ||
+#endif /* DEBUG */
+			outputIters()))
+		{
+			silent_cout("\tIteration(" << iNumIter << ") "
+				"" << dTest << std::endl);
+		}
+
+		/* Se la tolleranza e' raggiunta, esce dal ciclo */
+		if (dTest <= dInitialAssemblyTol) {
+			DEBUGLCOUT(MYDEBUG_ASSEMBLY, "Initial assembly "
+					"performed successfully in "
+					<< iNumIter << " iterations"
+					<< std::endl);
+			goto endofcycle;
+		}
+
+		/* Se ho raggiunto il numero massimo di iterazioni */
+		if (iNumIter >= iMaxInitialIterations) {
+			silent_cerr("Initial assembly iterations "
+				"reached maximum number "
+				<< iMaxInitialIterations << "; aborting..."
+				<< std::endl);
+			throw DataManager::ErrAssemblyMaxIters(MBDYN_EXCEPT_ARGS);
+		}
+
+		/* Assemblo lo jacobiano e risolvo */
+		pSM->MatrInitialize();
+
+#if defined(USE_AUTODIFF) || defined(USE_SPARSE_AUTODIFF)
+		NodesUpdateJac(1., NodeIter);
+#endif	
+                pMatHdl->Reset(); // Must be called at each iteration!
+		
+		/* Contributo dei nodi */
+		for (NodeContainerType::iterator i = NodeData[Node::STRUCTURAL].NodeContainer.begin();
+			i != NodeData[Node::STRUCTURAL].NodeContainer.end(); ++i)
+		{
+			const StructDispNode *pDispNode = dynamic_cast<const StructDispNode *>(i->second);
+			const StructNode *pNode = dynamic_cast<const StructNode *>(i->second);
+			if (pNode && pNode->GetStructNodeType() == StructNode::DUMMY) {
+				continue;
+			}
+
+			int iOffset = 3;
+			if (pNode) {
+				iOffset = 6;
+			}
+
+			integer iFirstIndex = pDispNode->iGetFirstPositionIndex();
+
+			/* Nuova feature: ogni nodo ha la sua stiffness */
+			doublereal dPosStiff = pDispNode->dGetPositionStiffness();
+			doublereal dVelStiff = pDispNode->dGetVelocityStiffness();
+
+			/* NOTE: iOffset equal to number of position/velocity equations */
+			for (int iCnt = 1; iCnt <= iOffset; iCnt++) {
+				/* Posizione, rotazione */
+				integer iTmp = iFirstIndex + iCnt;
+#ifdef USE_SPARSE_AUTODIFF
+				sp_grad::SpGradient g;
+				g.Reset(0., iTmp, dPosStiff);
+				pMatHdl->AddItem(iTmp, g);
+#else
+				pMatHdl->PutCoef(iTmp, iTmp, dPosStiff);
+#endif
+
+				/* Velocita', velocita' angolare */
+				iTmp += iOffset;
+#ifdef USE_SPARSE_AUTODIFF
+				g.Reset(0., iTmp, dVelStiff);
+				pMatHdl->AddItem(iTmp, g);
+#else
+				pMatHdl->PutCoef(iTmp, iTmp, dVelStiff);
+#endif
+			}
+
+			if (pNode && pNode->bOmegaRotates()) {
+				/* con questi la velocita' angolare e' solidale con il nodo */
+
+				/* Velocita' angolare - termine di rotazione: R_Delta*w0/\ */
+				const Mat3x3& R0 = pNode->GetRPrev();
+				const Mat3x3& R = pNode->GetRCurr();
+				const Vec3& W0 = pNode->GetWPrev();
+				Vec3 TmpVec = R*(R0.MulTV(W0*dVelStiff));
+
+				/* W1 in m(3, 2), -W1 in m(2, 3) */
+				doublereal d = TmpVec(1);
+#ifdef USE_SPARSE_AUTODIFF
+				sp_grad::SpGradient g;
+				g.Reset(0., iFirstIndex + 5, d);
+				pMatHdl->AddItem(iFirstIndex + iOffset + 6, g);
+				g.Reset(0., iFirstIndex + 6, -d);
+				pMatHdl->AddItem(iFirstIndex + iOffset + 5, g);
+#else
+				pMatHdl->PutCoef(iFirstIndex + iOffset + 6, iFirstIndex + 5, d);
+				pMatHdl->PutCoef(iFirstIndex + iOffset + 5, iFirstIndex + 6, -d);
+#endif
+
+				/* W2 in m(1, 3), -W2 in m(3, 1) */
+				d = TmpVec(2);
+#ifdef USE_SPARSE_AUTODIFF
+				g.Reset(0., iFirstIndex + 6, d);
+				pMatHdl->AddItem(iFirstIndex + iOffset + 4, g);
+				g.Reset(0., iFirstIndex + 4, -d);
+				pMatHdl->AddItem(iFirstIndex + iOffset + 6, g);
+#else
+				pMatHdl->PutCoef(iFirstIndex + iOffset + 4, iFirstIndex + 6, d);
+				pMatHdl->PutCoef(iFirstIndex + iOffset + 6, iFirstIndex + 4, -d);
+#endif
+
+				/* W3 in m(2, 1), -W3 in m(1, 2) */
+				d = TmpVec(3);
+
+#ifdef USE_SPARSE_AUTODIFF
+				g.Reset(0., iFirstIndex + 4, d);
+				pMatHdl->AddItem(iFirstIndex + iOffset + 5, g);
+				g.Reset(0.,  iFirstIndex + 5, -d);
+				pMatHdl->AddItem(iFirstIndex + iOffset + 4, g);
+#else
+				pMatHdl->PutCoef(iFirstIndex + iOffset + 5, iFirstIndex + 4, d);
+				pMatHdl->PutCoef(iFirstIndex + iOffset + 4, iFirstIndex + 5, -d);
+#endif
+			} /* altrimenti la velocita' angolare e' solidale con il nodo */
+		}
+
+		/* Contributo degli elementi */
+		pEl = IAIter.GetFirst();
+		while (pEl != NULL && !(bNotDeformableInitial && pEl->bIsDeformable())) {
+			*pMatHdl += pEl->InitialAssJac(WorkMat, X);
+			pEl = IAIter.GetNext();
+		}
+
+		if (
+#ifdef DEBUG
+				DEBUG_LEVEL_MATCH(MYDEBUG_ASSEMBLY|MYDEBUG_JAC) ||
+#endif /* DEBUG */
+				outputJac())
+		{
+		     if (silent_out) {
+			silent_cout("Jacobian:" << std::endl);
+			// Use the same format like the nonlinear solver
+			pMatHdl->Print(std::cout, MatrixHandler::MAT_PRINT_TRIPLET);
+		     }
+		}
+
+		/* Fattorizza e risolve con jacobiano e residuo appena calcolati */
+		try {
+			pSM->Solve();
+		}
+		catch (LinearSolver::ErrFactor& err) {
+			silent_cerr("Initial assembly failed because no pivot element "
+				"could be found for column " << err.iCol
+				<< " (" << GetDofDescription(err.iCol) << "); "
+				"aborting..." << std::endl);
+			throw DataManager::ErrGeneric(MBDYN_EXCEPT_ARGS);
+		}
+
+		if (
+#ifdef DEBUG
+				DEBUG_LEVEL_MATCH(MYDEBUG_ASSEMBLY|MYDEBUG_RESIDUAL) ||
+#endif /* DEBUG */
+				outputSol())
+		{
+			/* Output della soluzione */
+			PrintSolution(*pSolHdl, iNumIter);
+		}
+
+		if (outputIters() || outputSolverConditionNumber()) {
+			if (outputIters()) {
+				silent_cout("\tIteration(" << iNumIter << ") " << std::setw(12) << dTest << " J");
+		}
+
+		if (outputSolverConditionNumber()) {
+			silent_cout(" cond=");
+				doublereal dCond;
+				if (pSM->bGetConditionNumber(dCond)) {
+					silent_cout(dCond);
+				} else {
+					silent_cout("NA");
+				}
+			}
+
+			silent_cout(std::endl);
                 }
-        }
-
-        /* Vettore di lavoro */
-        VectorHandler* pResHdl = pSM->pResHdl();
-        MySubVectorHandler WorkVec(iMaxRowsRes);
-
-        /* Matrice di lavoro */
-        MatrixHandler* pMatHdl = pSM->pMatHdl();
-        VariableSubMatrixHandler WorkMat(iMaxRowsJac, iMaxColsJac, iMaxItemsJac);
-
-        /* Soluzione */
-        VectorHandler* pSolHdl = pSM->pSolHdl();
-
-        if (
-#ifdef DEBUG
-                        DEBUG_LEVEL_MATCH(MYDEBUG_ASSEMBLY) ||
-#endif /* DEBUG */
-                        outputIters())
-        {
-                silent_cout("Assembly Tol=" << dInitialAssemblyTol << std::endl);
-        }
-
-        /* Ciclo di assemblaggio */
-        for (integer iNumIter = 0; ; iNumIter++) {
-                /* Assemblo il residuo */
-                pResHdl->Reset();
-
-                /* Contributo dei nodi */
-                for (NodeContainerType::iterator i = NodeData[Node::STRUCTURAL].NodeContainer.begin();
-                        i != NodeData[Node::STRUCTURAL].NodeContainer.end(); ++i)
-                {
-                        const StructDispNode *pDispNode = dynamic_cast<const StructDispNode *>(i->second);
-                        const StructNode *pNode = dynamic_cast<const StructNode *>(i->second);
-                        if (pNode && pNode->GetStructNodeType() == StructNode::DUMMY) {
-                                continue;
-                        }
-
-                        int iOffset = 3;
-                        if (pNode) {
-                                iOffset = 6;
-                        }
-
-                        integer iFirstIndex = pDispNode->iGetFirstPositionIndex();
-
-                        /* Nuova feature: ogni nodo ha la sua stiffness */
-                        doublereal dPosStiff = pDispNode->dGetPositionStiffness();
-                        doublereal dVelStiff = pDispNode->dGetVelocityStiffness();
-
-                        Vec3 TmpVec;
-
-                        /* Posizione: k*Delta_x = k(x_0-x) + F */
-                        TmpVec = pDispNode->GetXPrev() - pDispNode->GetXCurr();
-                        pResHdl->Add(iFirstIndex + 1, TmpVec*dPosStiff);
-
-                        if (pNode) {
-                                /* Rotazione: k*Delta_g = -k*g(R_Delta) + M */
-                                Mat3x3 RDelta = pNode->GetRPrev().MulMT(pNode->GetRCurr());
-                                TmpVec = Vec3(CGR_Rot::Param, RDelta);
-                                pResHdl->Add(iFirstIndex + 4, TmpVec*dPosStiff);
-
-                                /* Velocita' angolare: k*(Delta_w+(R_Delta*w0)/\Delta_g) =
-                                 *                                    k*(R_Delta*w0-w) + M */
-                                const Vec3& wPrev(pNode->GetWPrev());
-                                const Vec3& wCurr(pNode->GetWCurr());
-
-                                if (pNode->bOmegaRotates()) {
-                                        /* con questa la velocita' angolare e' solidale
-                                         * con il nodo */
-                                        TmpVec = RDelta*wPrev - wCurr;
-                                } else {
-                                        /* con questa la velocita' angolare e' solidale
-                                         * col riferimento assoluto */
-                                        TmpVec = wPrev - wCurr;
-                                }
-
-                                pResHdl->Add(iFirstIndex + iOffset + 4, TmpVec*dVelStiff);
-                        }
-
-                        /* Velocita': k*Delta_v = k*(v0-Delta_v) + F */
-                        TmpVec = pDispNode->GetVPrev() - pDispNode->GetVCurr();
-                        pResHdl->Add(iFirstIndex + iOffset + 1, TmpVec*dVelStiff);
-
-                }
-
-                /* Elementi (con iteratore): */
-                pEl = IAIter.GetFirst();
-                while (pEl != NULL && !(bNotDeformableInitial && pEl->bIsDeformable())) {
-                        try {
-                                *pResHdl += pEl->InitialAssRes(WorkVec, X);
-                        }
-                        catch (Elem::ChangedEquationStructure& e) {
-                                // do nothing: Jacobian matrix
-                                // is always recomputed anyway...
-                        }
-                        pEl = IAIter.GetNext();
-                }
-
-                if (
-#ifdef DEBUG
-                                DEBUG_LEVEL_MATCH(MYDEBUG_ASSEMBLY|MYDEBUG_RESIDUAL) ||
-#endif /* DEBUG */
-                                outputRes())
-                {
-                        /* Output del residuo */
-                        PrintResidual(*pResHdl, iNumIter);
-                }
-
-                /* Eseguo il test di convergenza; se e' positivo, esco */
-                /* FIXME: why /(1.+X.Dot()) ??? */
-                doublereal dTest = pResHdl->Dot()/(1. + X.Dot());
-                if (!std::isfinite(dTest)) {
-                        silent_cerr("Assembly diverged; aborting..." << std::endl);
-                        throw DataManager::ErrAssemblyDiverged(MBDYN_EXCEPT_ARGS);
-                }
-                dTest = sqrt(dTest);
-
-                if ((dTest <= dInitialAssemblyTol ||
-                        iNumIter >= iMaxInitialIterations) && (
-#ifdef DEBUG
-                                DEBUG_LEVEL_MATCH(MYDEBUG_ASSEMBLY) ||
-#endif /* DEBUG */
-                        outputIters()))
-                {
-                        silent_cout("\tIteration(" << iNumIter << ") "
-                                "" << dTest << std::endl);
-                }
-
-                /* Se la tolleranza e' raggiunta, esce dal ciclo */
-                if (dTest <= dInitialAssemblyTol) {
-                        DEBUGLCOUT(MYDEBUG_ASSEMBLY, "Initial assembly "
-                                        "performed successfully in "
-                                        << iNumIter << " iterations"
-                                        << std::endl);
-                        goto endofcycle;
-                }
-
-                /* Se ho raggiunto il numero massimo di iterazioni */
-                if (iNumIter >= iMaxInitialIterations) {
-                        silent_cerr("Initial assembly iterations "
-                                "reached maximum number "
-                                << iMaxInitialIterations << "; aborting..."
-                                << std::endl);
-                        throw DataManager::ErrAssemblyMaxIters(MBDYN_EXCEPT_ARGS);
-                }
-
-                /* Assemblo lo jacobiano e risolvo */
-                pSM->MatrInitialize();
-
-#if defined(USE_AUTODIFF) || defined(USE_SPARSE_AUTODIFF)
-                NodesUpdateJac(1., NodeIter);
-#endif
-                pMatHdl->Reset(); // Must be called at each iteration!
-
-                /* Contributo dei nodi */
-                for (NodeContainerType::iterator i = NodeData[Node::STRUCTURAL].NodeContainer.begin();
-                        i != NodeData[Node::STRUCTURAL].NodeContainer.end(); ++i)
-                {
-                        const StructDispNode *pDispNode = dynamic_cast<const StructDispNode *>(i->second);
-                        const StructNode *pNode = dynamic_cast<const StructNode *>(i->second);
-                        if (pNode && pNode->GetStructNodeType() == StructNode::DUMMY) {
-                                continue;
-                        }
-
-                        int iOffset = 3;
-                        if (pNode) {
-                                iOffset = 6;
-                        }
-
-                        integer iFirstIndex = pDispNode->iGetFirstPositionIndex();
-
-                        /* Nuova feature: ogni nodo ha la sua stiffness */
-                        doublereal dPosStiff = pDispNode->dGetPositionStiffness();
-                        doublereal dVelStiff = pDispNode->dGetVelocityStiffness();
-
-                        /* NOTE: iOffset equal to number of position/velocity equations */
-                        for (int iCnt = 1; iCnt <= iOffset; iCnt++) {
-                                /* Posizione, rotazione */
-                                integer iTmp = iFirstIndex + iCnt;
-#ifdef USE_SPARSE_AUTODIFF
-                                sp_grad::SpGradient g;
-                                g.Reset(0., iTmp, dPosStiff);
-                                pMatHdl->AddItem(iTmp, g);
-#else
-                                pMatHdl->PutCoef(iTmp, iTmp, dPosStiff);
-#endif
-
-                                /* Velocita', velocita' angolare */
-                                iTmp += iOffset;
-#ifdef USE_SPARSE_AUTODIFF
-                                g.Reset(0., iTmp, dVelStiff);
-                                pMatHdl->AddItem(iTmp, g);
-#else
-                                pMatHdl->PutCoef(iTmp, iTmp, dVelStiff);
-#endif
-                        }
-
-                        if (pNode && pNode->bOmegaRotates()) {
-                                /* con questi la velocita' angolare e' solidale con il nodo */
-
-                                /* Velocita' angolare - termine di rotazione: R_Delta*w0/\ */
-                                const Mat3x3& R0 = pNode->GetRPrev();
-                                const Mat3x3& R = pNode->GetRCurr();
-                                const Vec3& W0 = pNode->GetWPrev();
-                                Vec3 TmpVec = R*(R0.MulTV(W0*dVelStiff));
-
-                                /* W1 in m(3, 2), -W1 in m(2, 3) */
-                                doublereal d = TmpVec(1);
-#ifdef USE_SPARSE_AUTODIFF
-                                sp_grad::SpGradient g;
-                                g.Reset(0., iFirstIndex + 5, d);
-                                pMatHdl->AddItem(iFirstIndex + iOffset + 6, g);
-                                g.Reset(0., iFirstIndex + 6, -d);
-                                pMatHdl->AddItem(iFirstIndex + iOffset + 5, g);
-#else
-                                pMatHdl->PutCoef(iFirstIndex + iOffset + 6, iFirstIndex + 5, d);
-                                pMatHdl->PutCoef(iFirstIndex + iOffset + 5, iFirstIndex + 6, -d);
-#endif
-
-                                /* W2 in m(1, 3), -W2 in m(3, 1) */
-                                d = TmpVec(2);
-#ifdef USE_SPARSE_AUTODIFF
-                                g.Reset(0., iFirstIndex + 6, d);
-                                pMatHdl->AddItem(iFirstIndex + iOffset + 4, g);
-                                g.Reset(0., iFirstIndex + 4, -d);
-                                pMatHdl->AddItem(iFirstIndex + iOffset + 6, g);
-#else
-                                pMatHdl->PutCoef(iFirstIndex + iOffset + 4, iFirstIndex + 6, d);
-                                pMatHdl->PutCoef(iFirstIndex + iOffset + 6, iFirstIndex + 4, -d);
-#endif
-
-                                /* W3 in m(2, 1), -W3 in m(1, 2) */
-                                d = TmpVec(3);
-
-#ifdef USE_SPARSE_AUTODIFF
-                                g.Reset(0., iFirstIndex + 4, d);
-                                pMatHdl->AddItem(iFirstIndex + iOffset + 5, g);
-                                g.Reset(0.,  iFirstIndex + 5, -d);
-                                pMatHdl->AddItem(iFirstIndex + iOffset + 4, g);
-#else
-                                pMatHdl->PutCoef(iFirstIndex + iOffset + 5, iFirstIndex + 4, d);
-                                pMatHdl->PutCoef(iFirstIndex + iOffset + 4, iFirstIndex + 5, -d);
-#endif
-                        } /* altrimenti la velocita' angolare e' solidale con il nodo */
-                }
-
-                /* Contributo degli elementi */
-                pEl = IAIter.GetFirst();
-                while (pEl != NULL && !(bNotDeformableInitial && pEl->bIsDeformable())) {
-                        *pMatHdl += pEl->InitialAssJac(WorkMat, X);
-                        pEl = IAIter.GetNext();
-                }
-
-                if (
-#ifdef DEBUG
-                                DEBUG_LEVEL_MATCH(MYDEBUG_ASSEMBLY|MYDEBUG_JAC) ||
-#endif /* DEBUG */
-                                outputJac())
-                {
-                     if (silent_out) {
-                        silent_cout("Jacobian:" << std::endl);
-                        // Use the same format like the nonlinear solver
-                        pMatHdl->Print(std::cout, MatrixHandler::MAT_PRINT_TRIPLET);
-                     }
-                }
-
-                /* Fattorizza e risolve con jacobiano e residuo appena calcolati */
-                try {
-                        pSM->Solve();
-                }
-                catch (LinearSolver::ErrFactor& err) {
-                        silent_cerr("Initial assembly failed because no pivot element "
-                                "could be found for column " << err.iCol
-                                << " (" << GetDofDescription(err.iCol) << "); "
-                                "aborting..." << std::endl);
-                        throw DataManager::ErrGeneric(MBDYN_EXCEPT_ARGS);
-                }
-
-                if (
-#ifdef DEBUG
-                                DEBUG_LEVEL_MATCH(MYDEBUG_ASSEMBLY|MYDEBUG_RESIDUAL) ||
-#endif /* DEBUG */
-                                outputSol())
-                {
-                        /* Output della soluzione */
-                        PrintSolution(*pSolHdl, iNumIter);
-                }
-
-                if (outputIters() || outputSolverConditionNumber()) {
-                        if (outputIters()) {
-                                silent_cout("\tIteration(" << iNumIter << ") " << std::setw(12) << dTest << " J");
-                }
-
-                if (outputSolverConditionNumber()) {
-                        silent_cout(" cond=");
-                                doublereal dCond;
-                                if (pSM->bGetConditionNumber(dCond)) {
-                                        silent_cout(dCond);
-                                } else {
-                                        silent_cout("NA");
-                                }
-                        }
-
-                        silent_cout(std::endl);
-                }
-
-                /* Aggiorno la soluzione */
-                if (dEpsilon != 1.) {
-                        *pSolHdl *= dEpsilon;
-                }
-                X += *pSolHdl;
-
-                /* Correggo i nodi */
-                for (NodeContainerType::iterator i = NodeData[Node::STRUCTURAL].NodeContainer.begin();
-                        i != NodeData[Node::STRUCTURAL].NodeContainer.end(); ++i)
-                {
-                        dynamic_cast<StructDispNode *>(i->second)->InitialUpdate(X);
-                }
-        }
+
+		/* Aggiorno la soluzione */
+		if (dEpsilon != 1.) {
+			*pSolHdl *= dEpsilon;
+		}
+		X += *pSolHdl;
+
+		/* Correggo i nodi */
+		for (NodeContainerType::iterator i = NodeData[Node::STRUCTURAL].NodeContainer.begin();
+			i != NodeData[Node::STRUCTURAL].NodeContainer.end(); ++i)
+		{
+			dynamic_cast<StructDispNode *>(i->second)->InitialUpdate(X);
+		}
+	}
 
 endofcycle:
-        /* Resetta e distrugge la struttura temporanea dei Dof */
-
-        /* Elementi: rimette a posto il numero di Dof propri dei vincoli */
-        for (int iCnt1 = 0; iCnt1 < Elem::LASTELEMTYPE; iCnt1++) {
-                /* Per ogni tipo di elemento */
-                if (ElemData[iCnt1].DofOwnerType != DofOwner::UNKNOWN &&
-                        ElemData[iCnt1].bToBeUsedInAssembly() &&
-                        !ElemData[iCnt1].ElemContainer.empty())
-                {
-                        /* Se possiede dofs, se deve essere usato nell'assemblaggio
-                         * e se ne sono presenti */
-                        for (ElemContainerType::const_iterator p = ElemData[iCnt1].ElemContainer.begin();
-                                p != ElemData[iCnt1].ElemContainer.end();
-                                ++p)
-                        {
-                                ElemWithDofs *pEWD = Cast<ElemWithDofs>(p->second);
-                                DofOwner *pDO = const_cast<DofOwner *>(pEWD->pGetDofOwner());
-                                pDO->iNumDofs = p->second->iGetNumDof();
-                        }
-                }
-        }
-
-        /* Dealloca il vettore dei Dof */
-        ASSERT(!Dofs.empty());
-
-        // restore
-        iTotDofs = 0;
-
-        SAFEDELETE(pSM);
+	/* Resetta e distrugge la struttura temporanea dei Dof */
+
+	/* Elementi: rimette a posto il numero di Dof propri dei vincoli */
+	for (int iCnt1 = 0; iCnt1 < Elem::LASTELEMTYPE; iCnt1++) {
+		/* Per ogni tipo di elemento */
+		if (ElemData[iCnt1].DofOwnerType != DofOwner::UNKNOWN &&
+			ElemData[iCnt1].bToBeUsedInAssembly() &&
+			!ElemData[iCnt1].ElemContainer.empty())
+		{
+			/* Se possiede dofs, se deve essere usato nell'assemblaggio
+			 * e se ne sono presenti */
+			for (ElemContainerType::const_iterator p = ElemData[iCnt1].ElemContainer.begin();
+				p != ElemData[iCnt1].ElemContainer.end();
+				++p)
+			{
+				ElemWithDofs *pEWD = Cast<ElemWithDofs>(p->second);
+				DofOwner *pDO = const_cast<DofOwner *>(pEWD->pGetDofOwner());
+				pDO->iNumDofs = p->second->iGetNumDof();
+			}
+		}
+	}
+
+	/* Dealloca il vettore dei Dof */
+	ASSERT(!Dofs.empty());
+
+	// restore
+	iTotDofs = 0;
+
+	SAFEDELETE(pSM);
 } /* End of InitialJointAssembly */
 
 /* Aggiorna i DofOwner con il numero di dofs dell'elemento */
@@ -1443,82 +1443,82 @@
 void
 DataManager::DofOwnerSet(void)
 {
-        DEBUGCOUTFNAME("DataManager::DofOwnerSet");
-
-        /* Setta i DofOwner dei nodi */
-        for (NodeVecType::iterator i = Nodes.begin(); i != Nodes.end(); ++i) {
-                DofOwner* pDO = const_cast<DofOwner *>((*i)->pGetDofOwner());
-                pDO->iNumDofs = (*i)->iGetNumDof();
-        }
-
-        /* Setta i DofOwner degli elementi (chi li possiede) */
-        for (int iCnt = 0; iCnt < Elem::LASTELEMTYPE; iCnt++) {
-                DofOwner::Type DT = ElemData[iCnt].DofOwnerType;
-                if (DT != DofOwner::UNKNOWN) {
-                        DEBUGLCOUT(MYDEBUG_INIT, "Elem type " << iCnt
-                                        << " (" << psElemNames[iCnt] << ")"
-                                        << std::endl);
-
-                        for (ElemContainerType::const_iterator p = ElemData[iCnt].ElemContainer.begin();
-                                p != ElemData[iCnt].ElemContainer.end(); ++p)
-                        {
-                                ElemWithDofs* pEWD = Cast<ElemWithDofs>(p->second);
-
-                                DEBUGLCOUT(MYDEBUG_INIT, "    " << psElemNames[pEWD->GetElemType()]
-                                                << "(" << pEWD->GetLabel() << ")" << std::endl);
-
-                                DofOwner* pDO = const_cast<DofOwner *>(pEWD->pGetDofOwner());
-                                pDO->iNumDofs = pEWD->iGetNumDof();
-                                DEBUGLCOUT(MYDEBUG_INIT, "    num dofs: " << pDO->iNumDofs << std::endl);
-                        }
-                }
-        }
+	DEBUGCOUTFNAME("DataManager::DofOwnerSet");
+
+	/* Setta i DofOwner dei nodi */
+	for (NodeVecType::iterator i = Nodes.begin(); i != Nodes.end(); ++i) {
+		DofOwner* pDO = const_cast<DofOwner *>((*i)->pGetDofOwner());
+		pDO->iNumDofs = (*i)->iGetNumDof();
+	}
+
+	/* Setta i DofOwner degli elementi (chi li possiede) */
+	for (int iCnt = 0; iCnt < Elem::LASTELEMTYPE; iCnt++) {
+		DofOwner::Type DT = ElemData[iCnt].DofOwnerType;
+		if (DT != DofOwner::UNKNOWN) {
+			DEBUGLCOUT(MYDEBUG_INIT, "Elem type " << iCnt
+					<< " (" << psElemNames[iCnt] << ")"
+					<< std::endl);
+
+			for (ElemContainerType::const_iterator p = ElemData[iCnt].ElemContainer.begin();
+				p != ElemData[iCnt].ElemContainer.end(); ++p)
+			{
+				ElemWithDofs* pEWD = Cast<ElemWithDofs>(p->second);
+
+				DEBUGLCOUT(MYDEBUG_INIT, "    " << psElemNames[pEWD->GetElemType()]
+						<< "(" << pEWD->GetLabel() << ")" << std::endl);
+
+				DofOwner* pDO = const_cast<DofOwner *>(pEWD->pGetDofOwner());
+				pDO->iNumDofs = pEWD->iGetNumDof();
+				DEBUGLCOUT(MYDEBUG_INIT, "    num dofs: " << pDO->iNumDofs << std::endl);
+			}
+		}
+	}
 } /* end of DofOwnerSet() */
 
 
 void
 DataManager::SetValue(VectorHandler& X, VectorHandler& XP)
 {
-        /* Nodi */
-        for (NodeVecType::iterator i = Nodes.begin(); i != Nodes.end(); ++i) {
-                (*i)->SetValue(this, X, XP);
-        }
-
-        /* Elementi */
-        /* Versione con iteratore: */
-        Elem* pEl = NULL;
-        if (ElemIter.bGetFirst(pEl)) {
-                do {
-                        pEl->SetValue(this, X, XP);
-                } while (ElemIter.bGetNext(pEl));
-        }
-        if (solArrFileName != NULL) {
-                std::ifstream fp(solArrFileName);
+	/* Nodi */
+	for (NodeVecType::iterator i = Nodes.begin(); i != Nodes.end(); ++i) {
+		(*i)->SetValue(this, X, XP);
+	}
+
+	/* Elementi */
+	/* Versione con iteratore: */
+	Elem* pEl = NULL;
+	if (ElemIter.bGetFirst(pEl)) {
+		do {
+			pEl->SetValue(this, X, XP);
+		} while (ElemIter.bGetNext(pEl));
+	}
+	if (solArrFileName != NULL) {
+		std::ifstream fp(solArrFileName);
 #ifdef HAVE_ISOPEN
-                if (!fp.is_open()) {
-                        silent_cerr("DataManager::SetValue(): "
-                                "Cannot open file \"" << solArrFileName << "\""
-                                << std::endl);
-                        throw DataManager::ErrGeneric(MBDYN_EXCEPT_ARGS);
-                }
+   		if (!fp.is_open()) {
+			silent_cerr("DataManager::SetValue(): "
+				"Cannot open file \"" << solArrFileName << "\""
+				<< std::endl);
+			throw DataManager::ErrGeneric(MBDYN_EXCEPT_ARGS);
+		}
 #endif /* HAVE_ISOPEN */
-                fp.read((char*)X.pdGetVec() , X.iGetSize()*sizeof(double));
-                if (fp.gcount() != std::streamsize(X.iGetSize()*sizeof(double))) {
-                        silent_cerr("DataManager::SetValue(): "
-                                "File(" << solArrFileName << ") too short!"
-                                << std::endl);
-                        throw DataManager::ErrGeneric(MBDYN_EXCEPT_ARGS);
-                }
-                fp.read((char*)XP.pdGetVec() , XP.iGetSize()*sizeof(double));
-                if (fp.gcount() != std::streamsize(XP.iGetSize()*sizeof(double))) {
-                        silent_cerr("DataManager::SetValue(): "
-                                "File(" << solArrFileName << ") too short!"
-                                << std::endl);
-                        throw DataManager::ErrGeneric(MBDYN_EXCEPT_ARGS);
-                }
-                SAFEDELETEARR(solArrFileName);
-                fp.close();
-        }
+		fp.read((char*)X.pdGetVec() , X.iGetSize()*sizeof(double));
+		if (fp.gcount() != std::streamsize(X.iGetSize()*sizeof(double))) {
+			silent_cerr("DataManager::SetValue(): "
+				"File(" << solArrFileName << ") too short!"
+				<< std::endl);
+			throw DataManager::ErrGeneric(MBDYN_EXCEPT_ARGS);
+		}
+		fp.read((char*)XP.pdGetVec() , XP.iGetSize()*sizeof(double));
+		if (fp.gcount() != std::streamsize(XP.iGetSize()*sizeof(double))) {
+			silent_cerr("DataManager::SetValue(): "
+				"File(" << solArrFileName << ") too short!"
+				<< std::endl);
+			throw DataManager::ErrGeneric(MBDYN_EXCEPT_ARGS);
+		}
+		SAFEDELETEARR(solArrFileName);
+		fp.close();
+	}
 } /* End of SetValue */
 
 
@@ -1527,7 +1527,6 @@
 DataManager::OutputPrepare(void)
 {
 #ifdef USE_NETCDF
-<<<<<<< HEAD
 	/* Set up NetCDF stuff if required */
 	if (OutHdl.UseBinary(OutputHandler::NETCDF)) {
 		OutHdl.NetCDFOpen(OutputHandler::NETCDF, NetCDF_Format);
@@ -1540,27 +1539,13 @@
 		Var_TimeStep = OutHdl.GetBinaryFile()->CreateVar<doublereal>("run.timestep", 
 			MBUnits::Dimensions::Time, "integration time step");
 	}
-=======
-        /* Set up NetCDF stuff if required */
-        if (OutHdl.UseNetCDF(OutputHandler::NETCDF)) {
-                OutHdl.NetCDFOpen(OutputHandler::NETCDF, NetCDF_Format);
-                ASSERT(OutHdl.IsOpen(OutputHandler::NETCDF));
-
-                Var_Step = OutHdl.CreateVar<integer>("run.step",
-                        OutputHandler::Dimensions::Dimensionless, "time step index");
-                Var_Time = OutHdl.CreateVar<doublereal>("time",
-                        OutputHandler::Dimensions::Time, "simulation time");
-                Var_TimeStep = OutHdl.CreateVar<doublereal>("run.timestep",
-                        OutputHandler::Dimensions::Time, "integration time step");
-        }
->>>>>>> b48117cb
 #endif /* USE_NETCDF */
 
-        /* Dati dei nodi */
-        NodeOutputPrepare(OutHdl);
-
-        /* Dati degli elementi */
-        ElemOutputPrepare(OutHdl);
+	/* Dati dei nodi */
+	NodeOutputPrepare(OutHdl);
+
+	/* Dati degli elementi */
+	ElemOutputPrepare(OutHdl);
 }
 
 /* Output setup for Eigenanalysis parameters */
@@ -1568,7 +1553,6 @@
 DataManager::OutputEigPrepare(const integer iNumAnalyses, const integer iSize, bool FullMatrices, bool SparseMatrices)
 {
 #ifdef USE_NETCDF
-<<<<<<< HEAD
 	/* Set up additional NetCDF stuff for eigenanalysis output */
 	if (OutHdl.UseBinary(OutputHandler::NETCDF)) {
 
@@ -1648,114 +1632,59 @@
 				MBUnits::Dimensions::Dimensionless, "F/xPrime + dCoef * F/x");
 		}
 	}
-=======
-        /* Set up additional NetCDF stuff for eigenanalysis output */
-        if (OutHdl.UseNetCDF(OutputHandler::NETCDF)) {
-
-                OutputHandler::NcDimVec dim(1);
-                dim[0] = OutHdl.CreateDim("eigensolutions", iNumAnalyses);
-
-                m_Dim_Eig_iSize = OutHdl.CreateDim("eig_iSize", iSize);
-                m_Dim_Eig_iComplex = OutHdl.CreateDim("complex_var_dim", 2);
-
-                OutputHandler::AttrValVec attrs2(2);
-                attrs2[0] = OutputHandler::AttrVal("type", "integer");
-                attrs2[1] = OutputHandler::AttrVal("description",
-                                "timestep index of eigensolution");
-
-                Var_Eig_lStep = OutHdl.CreateVar("eig.step", MbNcInt, attrs2, dim);
-
-                OutputHandler::AttrValVec attrs3(3);
-                attrs3[0] = OutputHandler::AttrVal("units", "s");
-                attrs3[1] = OutputHandler::AttrVal("type", "doublereal");
-                attrs3[2] = OutputHandler::AttrVal("description",
-                                "simulation time at which the eigensolution was computed");
-
-                Var_Eig_dTime = OutHdl.CreateVar("eig.time", MbNcDouble, attrs3, dim);
-
-                attrs3[0] = OutputHandler::AttrVal("units", "-");
-                attrs3[1] = OutputHandler::AttrVal("type", "doublereal");
-                attrs3[2] = OutputHandler::AttrVal("description",
-                                "coefficient used to build Aplus and Aminus matrices");
-
-                Var_Eig_dCoef = OutHdl.CreateVar("eig.dCoef", MbNcDouble, attrs3, dim);
-
-                OutputHandler::NcDimVec dim2(2);
-                integer iNumNodes = NodeData[Node::STRUCTURAL].NodeContainer.size();
-
-                dim2[0] = dim[0];
-                dim2[1] = OutHdl.CreateDim("eig_iIdxSize", iNumNodes);
-
-                attrs2[0] = OutputHandler::AttrVal("type", "integer");
-                attrs2[1] = OutputHandler::AttrVal("description",
-                                "structural nodes base index");
-
-                Var_Eig_Idx = OutHdl.CreateVar("eig.idx", MbNcInt, attrs2, dim2);
-        }
->>>>>>> b48117cb
 #endif /* USE_NETCDF */
 }
 
 /* Output of Eigenanalysis parameters */
 void
 DataManager::OutputEigParams(const doublereal& dTime,
-                const doublereal& dCoef,
-                const unsigned uCurrEigSol,
-                const int iResultsPrecision)
-{
-        if (OutHdl.UseText(OutputHandler::EIGENANALYSIS)) {
-                std::ostream& out = OutHdl.Eigenanalysis();
-
-                if (iResultsPrecision) {
-                        // 7 = number of characters requested by scientific notation
-                        int iNewWidth = iResultsPrecision + 7;
-                        out.width(iNewWidth);
-                        out.precision(iResultsPrecision);
-                }
-
-                // header
-                out
-                        << "% time: " << dTime << std::endl;
-                out
-                        << "dTime = " << dTime << ';' << std::endl;
-
-                // coefficient
-                out
-                        << "% coefficient" << std::endl
-                        << "dCoef = " << dCoef << ";" << std::endl;
-        }
+		const doublereal& dCoef,
+		const unsigned uCurrEigSol,
+		const int iResultsPrecision)
+{
+	if (OutHdl.UseText(OutputHandler::EIGENANALYSIS)) {
+		std::ostream& out = OutHdl.Eigenanalysis();
+
+		if (iResultsPrecision) {
+			// 7 = number of characters requested by scientific notation
+			int iNewWidth = iResultsPrecision + 7;
+			out.width(iNewWidth);
+			out.precision(iResultsPrecision);
+		}
+
+		// header
+		out
+			<< "% time: " << dTime << std::endl;
+		out
+			<< "dTime = " << dTime << ';' << std::endl;
+
+		// coefficient
+		out
+			<< "% coefficient" << std::endl
+			<< "dCoef = " << dCoef << ";" << std::endl;
+	}
 #ifdef USE_NETCDF
-<<<<<<< HEAD
 	if (OutHdl.UseBinary(OutputHandler::NETCDF)) {
 		long lStep = OutHdl.GetCurrentStep();
 		OutHdl.GetEigBinaryFile()->WriteVar(Var_Eig_dTime, dTime);
 		OutHdl.GetEigBinaryFile()->WriteVar(Var_Eig_lStep, lStep);
 		OutHdl.GetEigBinaryFile()->WriteVar(Var_Eig_dCoef, dCoef);
 	}
-=======
-        if (OutHdl.UseNetCDF(OutputHandler::NETCDF)) {
-                long lStep = OutHdl.GetCurrentStep();
-                OutHdl.WriteNcVar(Var_Eig_dTime, dTime, uCurrEigSol);
-                OutHdl.WriteNcVar(Var_Eig_lStep, lStep, uCurrEigSol);
-                OutHdl.WriteNcVar(Var_Eig_dCoef, dCoef, uCurrEigSol);
-        }
->>>>>>> b48117cb
 #endif /* USE_NETCDF */
 }
 
 void
 DataManager::OutputEigFullMatrices(const MatrixHandler* pMatA,
-                        const MatrixHandler* pMatB,
-                        const unsigned uCurrEigSol,
-                        const int iMatrixPrecision)
-{
-        const FullMatrixHandler& MatB = dynamic_cast<const FullMatrixHandler &>(*pMatB);
-        const FullMatrixHandler& MatA = dynamic_cast<const FullMatrixHandler &>(*pMatA);
-        integer nrows = MatB.iGetNumRows();
-        integer ncols = MatB.iGetNumCols();
+			const MatrixHandler* pMatB,
+			const unsigned uCurrEigSol,
+			const int iMatrixPrecision)
+{
+	const FullMatrixHandler& MatB = dynamic_cast<const FullMatrixHandler &>(*pMatB);
+	const FullMatrixHandler& MatA = dynamic_cast<const FullMatrixHandler &>(*pMatA);
+	integer nrows = MatB.iGetNumRows();
+	integer ncols = MatB.iGetNumCols();
 
 #ifdef USE_NETCDF
-<<<<<<< HEAD
 	if (OutHdl.UseBinary(OutputHandler::NETCDF)) {
 
 // 		std::vector<size_t> ncStartPos, ncCount;
@@ -1767,160 +1696,107 @@
 		OutHdl.GetEigBinaryFile()->PutVar(Var_Eig_dAminus, MatA.pdGetMat());
 
 	}
-=======
-        if (OutHdl.UseNetCDF(OutputHandler::NETCDF)) {
-                OutputHandler::NcDimVec dim2(2);
-                dim2[0] = m_Dim_Eig_iSize;
-                dim2[1] = m_Dim_Eig_iSize;
-
-                OutputHandler::AttrValVec attrs3(3);
-                attrs3[0] = OutputHandler::AttrVal("units", "-");
-                attrs3[1] = OutputHandler::AttrVal("type", "doublereal");
-                attrs3[2] = OutputHandler::AttrVal("description", "F/xPrime + dCoef * F/x");
-
-                std::stringstream varname_ss;
-                varname_ss << "eig." << uCurrEigSol << ".Aplus";
-                Var_Eig_dAplus = OutHdl.CreateVar(varname_ss.str(), MbNcDouble, attrs3, dim2);
-                attrs3[2] = OutputHandler::AttrVal("description", "F/xPrime - dCoef * F/x");
-
-                varname_ss.str("");
-                varname_ss.clear();
-                varname_ss << "eig." << uCurrEigSol << ".Aminus";
-                Var_Eig_dAminus = OutHdl.CreateVar(varname_ss.str(), MbNcDouble, attrs3, dim2);
-
-
-                std::vector<size_t> ncStartPos, ncCount;
-                ncStartPos.push_back(0); // implicit cast here ok?
-                ncStartPos.push_back(0); // implicit cast here ok?
-                ncCount.push_back(nrows);
-                ncCount.push_back(ncols);
-                Var_Eig_dAplus.putVar(MatB.pdGetMat()); // seems that there is no purpose in giving matrix size as for old c++ (legacy) interface...
-                Var_Eig_dAminus.putVar(MatA.pdGetMat());
-
-        }
->>>>>>> b48117cb
 #endif /* USE_NETCDF */
 
-        if (OutHdl.UseText(OutputHandler::EIGENANALYSIS)) {
-                std::ostream& out = OutHdl.Eigenanalysis();
-
-                if (iMatrixPrecision) {
-                        // 7 = number of characters requested by scientific notation
-                        int iNewWidth = iMatrixPrecision + 7;
-                        out.width(iNewWidth);
-                        out.precision(iMatrixPrecision);
-                }
-
-                out
-                        << "% F/xPrime + dCoef * F/x" << std::endl
-                        << "Aplus" << " = [";
-
-
-                for (integer r = 1; r <= nrows; r++) {
-                        for (integer c = 1; c <= ncols; c++) {
-                                out << MatB(r, c) << ' ';
-                        }
-
-                        if (r == nrows) {
-                                out << "];" << std::endl;
-
-                        } else {
-                                out << ";" << std::endl;
-                        }
-                }
-
-                out
-                        << "% F/xPrime - dCoef * F/x" << std::endl
-                        << "Aminus" << " = [";
-
-                for (integer r = 1; r <= nrows; r++) {
-                        for (integer c = 1; c <= ncols; c++) {
-                                out << MatA(r, c) << ' ';
-                        }
-
-                        if (r == nrows) {
-                                out << "];" << std::endl;
-
-                        } else {
-                                out << ";" << std::endl;
-                        }
-                }
-
-        }
+	if (OutHdl.UseText(OutputHandler::EIGENANALYSIS)) {
+		std::ostream& out = OutHdl.Eigenanalysis();
+
+		if (iMatrixPrecision) {
+			// 7 = number of characters requested by scientific notation
+			int iNewWidth = iMatrixPrecision + 7;
+			out.width(iNewWidth);
+			out.precision(iMatrixPrecision);
+		}
+
+		out
+			<< "% F/xPrime + dCoef * F/x" << std::endl
+			<< "Aplus" << " = [";
+
+
+		for (integer r = 1; r <= nrows; r++) {
+			for (integer c = 1; c <= ncols; c++) {
+				out << MatB(r, c) << ' ';
+			}
+
+			if (r == nrows) {
+				out << "];" << std::endl;
+
+			} else {
+				out << ";" << std::endl;
+			}
+		}
+
+		out
+			<< "% F/xPrime - dCoef * F/x" << std::endl
+			<< "Aminus" << " = [";
+
+		for (integer r = 1; r <= nrows; r++) {
+			for (integer c = 1; c <= ncols; c++) {
+				out << MatA(r, c) << ' ';
+			}
+
+			if (r == nrows) {
+				out << "];" << std::endl;
+
+			} else {
+				out << ";" << std::endl;
+			}
+		}
+
+	}
 }
 
 void
 DataManager::OutputEigSparseMatrices(const MatrixHandler* pMatA,
-        const MatrixHandler* pMatB,
-        const unsigned uCurrEigSol,
-        const int iMatrixPrecision)
-{
-
-        if (OutHdl.UseText(OutputHandler::EIGENANALYSIS)) {
-                std::ostream& out = OutHdl.Eigenanalysis();
-
-                if (iMatrixPrecision) {
-                        // 7 = number of characters requested by scientific notation
-                        int iNewWidth = iMatrixPrecision + 7;
-                        out.width(iNewWidth);
-                        out.precision(iMatrixPrecision);
-                }
-
-                out
-                        << "% F/xPrime + dCoef *F/x" << std::endl
-                        << "Aplus" << " = [";
+	const MatrixHandler* pMatB,
+	const unsigned uCurrEigSol,
+	const int iMatrixPrecision)
+{
+
+	if (OutHdl.UseText(OutputHandler::EIGENANALYSIS)) {
+		std::ostream& out = OutHdl.Eigenanalysis();
+
+		if (iMatrixPrecision) {
+			// 7 = number of characters requested by scientific notation
+			int iNewWidth = iMatrixPrecision + 7;
+			out.width(iNewWidth);
+			out.precision(iMatrixPrecision);
+		}
+
+		out
+			<< "% F/xPrime + dCoef *F/x" << std::endl
+			<< "Aplus" << " = [";
 
                 pMatB->Print(out, MatrixHandler::MAT_PRINT_SPCONVERT);
 
-                out << "];" << std::endl
-                        << "Aplus = spconvert(Aplus);" << std::endl;
-
-                out
-                        << "% F/xPrime - dCoef *F/x" << std::endl
-                        << "Aminus" << " = [";
+		out << "];" << std::endl
+			<< "Aplus = spconvert(Aplus);" << std::endl;
+
+		out
+			<< "% F/xPrime - dCoef *F/x" << std::endl
+			<< "Aminus" << " = [";
 
                 pMatA->Print(out, MatrixHandler::MAT_PRINT_SPCONVERT);
-
-                out << "];" << std::endl
-                        << "Aminus = spconvert(Aminus);" << std::endl;
-        }
+                
+		out << "];" << std::endl
+			<< "Aminus = spconvert(Aminus);" << std::endl;
+	}
 #ifdef USE_NETCDF
-<<<<<<< HEAD
 	if (OutHdl.UseBinary(OutputHandler::NETCDF)) {
 		
-=======
-        if (OutHdl.UseNetCDF(OutputHandler::NETCDF)) {
-
-                std::stringstream varname_ss;
-                varname_ss << "eig." << uCurrEigSol << ".Aplus";
-                Var_Eig_dAplus = OutHdl.CreateVar<Vec3>(varname_ss.str(),
-                                OutputHandler::Dimensions::Dimensionless, "F/xPrime - dCoef * F/x");
-
-                varname_ss.str("");
-                varname_ss.clear();
-                varname_ss << "eig." << uCurrEigSol << ".Aminus";
-                Var_Eig_dAminus = OutHdl.CreateVar<Vec3>(varname_ss.str(),
-                        OutputHandler::Dimensions::Dimensionless, "F/xPrime + dCoef * F/x");
-
->>>>>>> b48117cb
                 OutputEigSparseMatrixNc(Var_Eig_dAplus, *pMatB);
-                OutputEigSparseMatrixNc(Var_Eig_dAminus, *pMatA);
-        }
+                OutputEigSparseMatrixNc(Var_Eig_dAminus, *pMatA);           
+	}
 #endif /* USE_NETCDF */
 }
 
 #ifdef USE_NETCDF
 void DataManager::OutputEigSparseMatrixNc(const size_t var, const MatrixHandler& mh)
 {
-<<<<<<< HEAD
      ASSERT(OutHdl.UseBinary(OutputHandler::NETCDF));
      
-=======
-     ASSERT(OutHdl.UseNetCDF(OutputHandler::NETCDF));
-
->>>>>>> b48117cb
      size_t iCnt = 0;
-
+     
      auto func = [this, &iCnt, &var] (integer iRow, integer iCol, doublereal dCoef) {
                       Vec3 v(iRow, iCol, dCoef);
                       OutHdl.GetEigBinaryFile()->WriteVar(var, v, iCnt);
@@ -1931,7 +1807,6 @@
 }
 #endif
 
-<<<<<<< HEAD
 // void
 // DataManager::OutputEigNaiveMatrices(const MatrixHandler* pMatA,
 // 	const MatrixHandler* pMatB,
@@ -2021,187 +1896,95 @@
 // 	}
 // #endif /* USE_NETCDF */
 // }
-=======
-void
-DataManager::OutputEigNaiveMatrices(const MatrixHandler* pMatA,
-        const MatrixHandler* pMatB,
-        const unsigned uCurrEigSol,
-        const int iMatrixPrecision)
-{
-        const NaiveMatrixHandler& MatB = dynamic_cast<const NaiveMatrixHandler &>(*pMatB);
-        const NaiveMatrixHandler& MatA = dynamic_cast<const NaiveMatrixHandler &>(*pMatA);
-
-        if (OutHdl.UseText(OutputHandler::EIGENANALYSIS)) {
-                std::ostream& out = OutHdl.Eigenanalysis();
-
-                if (iMatrixPrecision) {
-                        // 7 = number of characters requested by scientific notation
-                        int iNewWidth = iMatrixPrecision + 7;
-                        out.width(iNewWidth);
-                        out.precision(iMatrixPrecision);
-                }
-
-                out
-                        << "% F/xPrime + dCoef *F/x" << std::endl
-                        << "Aplus" << " = [";
-
-                for (NaiveMatrixHandler::const_iterator i = MatB.begin();
-                                i != MatB.end(); ++i)
-                {
-                        if (i->dCoef != 0.) {
-                                out << i->iRow + 1 << " " << i->iCol + 1 << " " << i->dCoef << ";" << std::endl;
-                        }
-                }
-
-                out << "];" << std::endl
-                        << "Aplus = spconvert(Aplus);" << std::endl;
-
-                out
-                        << "% F/xPrime - dCoef *F/x" << std::endl
-                        << "Aminus" << " = [";
-
-                for (NaiveMatrixHandler::const_iterator j = MatA.begin();
-                                j != MatA.end(); ++j)
-                {
-                        if (j->dCoef != 0.) {
-                                out << j->iRow + 1 << " " << j->iCol + 1 << " " << j->dCoef << ";" << std::endl;
-                        }
-                }
-
-                out << "];" << std::endl
-                        << "Aminus = spconvert(Aminus);" << std::endl;
-        }
-#ifdef USE_NETCDF
-        if (OutHdl.UseNetCDF(OutputHandler::NETCDF)) {
-
-                std::stringstream varname_ss;
-                varname_ss << "eig." << uCurrEigSol << ".Aplus";
-                Var_Eig_dAplus = OutHdl.CreateVar<Vec3>(varname_ss.str(),
-                        OutputHandler::Dimensions::Dimensionless, "F/xPrime + dCoef * F/x");
-
-                varname_ss.str("");
-                varname_ss.clear();
-                varname_ss << "eig." << uCurrEigSol << ".Aminus";
-                Var_Eig_dAminus = OutHdl.CreateVar<Vec3>(varname_ss.str(),
-                        OutputHandler::Dimensions::Dimensionless, "F/xPrime - dCoef * F/x");
-
-                size_t iCnt = 0;
-                Vec3 v;
-                for (NaiveMatrixHandler::const_iterator i = MatB.begin();
-                                i != MatB.end(); ++i)
-                {
-                        if (i->dCoef != 0.) {
-                                v = Vec3(i->iRow + 1, i->iCol + 1, i->dCoef);
-                                OutHdl.WriteNcVar(Var_Eig_dAplus, v, iCnt);
-                                iCnt++;
-                        }
-                }
-
-                iCnt = 0;
-                for (NaiveMatrixHandler::const_iterator i = MatA.begin();
-                                i != MatA.end(); ++i)
-                {
-                        if (i->dCoef != 0.) {
-                                v = Vec3(i->iRow + 1, i->iCol + 1, i->dCoef);
-                                OutHdl.WriteNcVar(Var_Eig_dAminus, v, iCnt);
-                                iCnt++;
-                        }
-                }
-
-        }
-#endif /* USE_NETCDF */
-}
->>>>>>> b48117cb
 
 void
 DataManager::OutputEigGeometry(const unsigned uCurrEigSol, const int iResultsPrecision)
 {
-        NodeContainerType::const_iterator i = NodeData[Node::STRUCTURAL].NodeContainer.begin();
-        NodeContainerType::const_iterator e = NodeData[Node::STRUCTURAL].NodeContainer.end();
-
-        // no structural nodes!
-        if (i == e) {
-                return;
-        }
-
-        if (OutHdl.UseText(OutputHandler::EIGENANALYSIS)) {
-                std::ostream& out = OutHdl.Eigenanalysis();
-
-                if (iResultsPrecision) {
-                        // 7 = number of characters requested by scientific notation
-                        int iNewWidth = iResultsPrecision + 7;
-                        out.width(iNewWidth);
-                        out.precision(iResultsPrecision);
-                }
-
-                out
-                        << "% structural nodes labels" << std::endl
-                        << "labels = [" << std::endl;
-
-                for (; i != e; ++i) {
-                        const StructDispNode *pN = dynamic_cast<const StructDispNode *>(i->second);
-                        const StructNode *pSN = dynamic_cast<const StructNode *>(pN);
-                        ASSERT(pN != 0);
-
-                        if (pSN && pSN->GetStructNodeType() == StructNode::DUMMY) {
-                                continue;
-                        }
-
-                        out << pN->GetLabel() << ";" << std::endl;
-                }
-
-                out << "];" << std::endl;
-
-                out
-                        << "% structural nodes base index" << std::endl
-                        << "idx = [" << std::endl;
-
-                for (i = NodeData[Node::STRUCTURAL].NodeContainer.begin(); i != e; ++i) {
-                        const StructDispNode *pN = dynamic_cast<const StructDispNode *>(i->second);
-                        const StructNode *pSN = dynamic_cast<const StructNode *>(pN);
-                        ASSERT(pN != 0);
-
-                        if (pSN && pSN->GetStructNodeType() == StructNode::DUMMY) {
-                                continue;
-                        }
-
-                        out << pN->iGetFirstIndex() << ";" << std::endl;
-                }
-
-                out << "];" << std::endl;
-
-                out
-                        << "% structural nodes reference configuration (X, Phi)" << std::endl
-                        << "X0 = [" << std::endl;
-
-                for (i = NodeData[Node::STRUCTURAL].NodeContainer.begin(); i != e; ++i) {
-                        const StructDispNode *pN = dynamic_cast<const StructDispNode *>(i->second);
-                        const StructNode *pSN = dynamic_cast<const StructNode *>(pN);
-                        ASSERT(pN != 0);
-
-                        if (pSN && pSN->GetStructNodeType() == StructNode::DUMMY) {
-                                continue;
-                        }
-
-                        const Vec3& X(pN->GetX());
-                        Vec3 Phi(mb_zero<Vec3>());
-                        if (pSN) {
-                                Phi = RotManip::VecRot(pSN->GetR());
-                        }
-
-                        out
-                                << X(1) << ";" << std::endl
-                                << X(2) << ";" << std::endl
-                                << X(3) << ";" << std::endl
-                                << Phi(1) << ";" << std::endl
-                                << Phi(2) << ";" << std::endl
-                                << Phi(3) << ";" << std::endl;
-                }
-
-                out << "];" << std::endl;
-        }
+	NodeContainerType::const_iterator i = NodeData[Node::STRUCTURAL].NodeContainer.begin();
+	NodeContainerType::const_iterator e = NodeData[Node::STRUCTURAL].NodeContainer.end();
+
+	// no structural nodes!
+	if (i == e) {
+		return;
+	}
+
+	if (OutHdl.UseText(OutputHandler::EIGENANALYSIS)) {
+		std::ostream& out = OutHdl.Eigenanalysis();
+
+		if (iResultsPrecision) {
+			// 7 = number of characters requested by scientific notation
+			int iNewWidth = iResultsPrecision + 7;
+			out.width(iNewWidth);
+			out.precision(iResultsPrecision);
+		}
+
+		out
+			<< "% structural nodes labels" << std::endl
+			<< "labels = [" << std::endl;
+
+		for (; i != e; ++i) {
+			const StructDispNode *pN = dynamic_cast<const StructDispNode *>(i->second);
+			const StructNode *pSN = dynamic_cast<const StructNode *>(pN);
+			ASSERT(pN != 0);
+
+			if (pSN && pSN->GetStructNodeType() == StructNode::DUMMY) {
+				continue;
+			}
+
+			out << pN->GetLabel() << ";" << std::endl;
+		}
+
+		out << "];" << std::endl;
+
+		out
+			<< "% structural nodes base index" << std::endl
+			<< "idx = [" << std::endl;
+
+		for (i = NodeData[Node::STRUCTURAL].NodeContainer.begin(); i != e; ++i) {
+			const StructDispNode *pN = dynamic_cast<const StructDispNode *>(i->second);
+			const StructNode *pSN = dynamic_cast<const StructNode *>(pN);
+			ASSERT(pN != 0);
+
+			if (pSN && pSN->GetStructNodeType() == StructNode::DUMMY) {
+				continue;
+			}
+
+			out << pN->iGetFirstIndex() << ";" << std::endl;
+		}
+
+		out << "];" << std::endl;
+
+		out
+			<< "% structural nodes reference configuration (X, Phi)" << std::endl
+			<< "X0 = [" << std::endl;
+
+		for (i = NodeData[Node::STRUCTURAL].NodeContainer.begin(); i != e; ++i) {
+			const StructDispNode *pN = dynamic_cast<const StructDispNode *>(i->second);
+			const StructNode *pSN = dynamic_cast<const StructNode *>(pN);
+			ASSERT(pN != 0);
+
+			if (pSN && pSN->GetStructNodeType() == StructNode::DUMMY) {
+				continue;
+			}
+
+			const Vec3& X(pN->GetX());
+			Vec3 Phi(mb_zero<Vec3>());
+			if (pSN) {
+				Phi = RotManip::VecRot(pSN->GetR());
+			}
+
+			out
+				<< X(1) << ";" << std::endl
+				<< X(2) << ";" << std::endl
+				<< X(3) << ";" << std::endl
+				<< Phi(1) << ";" << std::endl
+				<< Phi(2) << ";" << std::endl
+				<< Phi(3) << ";" << std::endl;
+		}
+
+		out << "];" << std::endl;
+	}
 #ifdef USE_NETCDF
-<<<<<<< HEAD
 	if (OutHdl.UseBinary(OutputHandler::NETCDF)) {
 
 		/* start corner and count vector for NetCDF matrix output.
@@ -2230,192 +2013,161 @@
 		}
 
 	}
-=======
-        if (OutHdl.UseNetCDF(OutputHandler::NETCDF)) {
-
-                /* start corner and count vector for NetCDF matrix output.
-                 * Since we are writing a matrix element-by-element, count will
-                 * always be (1, 1) and start will move to the desired place in the
-                 * matrix */
-                std::vector<size_t> start (2, 0);
-                const std::vector<size_t> count (2, 1);
-
-                start[0] = uCurrEigSol;
-
-                for (i = NodeData[Node::STRUCTURAL].NodeContainer.begin(); i != e; ++i) {
-                        const StructDispNode *pN = dynamic_cast<const StructDispNode *>(i->second);
-                        const StructNode *pSN = dynamic_cast<const StructNode *>(pN);
-                        integer iNodeIndex;
-                        ASSERT(pN != 0);
-
-                        if (pSN && pSN->GetStructNodeType() == StructNode::DUMMY) {
-                                start[1]++;     // skip the dummy node
-                                continue;
-                        }
-
-                        iNodeIndex = pSN->iGetFirstIndex();
-                        OutHdl.WriteNcVar(Var_Eig_Idx, iNodeIndex, start, count);
-                        start[1]++;
-                }
-
-        }
->>>>>>> b48117cb
 #endif // USE_NETCDF
 }
 
 void
 DataManager::OutputEigenvectors(const VectorHandler *pBeta,
-                const VectorHandler& R, const VectorHandler& I,
-                const doublereal& dShiftR,
-                const MatrixHandler *pVL, const MatrixHandler& VR,
-                const std::vector<bool>& vOut,
-                const unsigned uCurrEigSol,
-                const int iResultsPrecision)
-{
-        const char signs[] = {'-', '+'};
-        int iSign;
-
-        integer iSize = VR.iGetNumRows();
-        integer iNVec = VR.iGetNumCols();
-
-        integer iEigenValues = 0;
-
-        for (integer r = 1; r <= iNVec; r++) {
-                if (!vOut[r - 1]) {
-                        continue;
-                }
-                ++iEigenValues;
-        }
-
-        if (iEigenValues == 0)
-                return; // this allows to load the .m file into Matlab/Octave even
-                        // if no eigenvalues have converged
-
-        // alphar, alphai, beta
-        if (OutHdl.UseText(OutputHandler::EIGENANALYSIS)) {
-                std::ostream& out = OutHdl.Eigenanalysis();
-
-                if (iResultsPrecision) {
-                        // 7 = number of characters requested by scientific notation
-                        int iNewWidth = iResultsPrecision + 7;
-                        out.width(iNewWidth);
-                        out.precision(iResultsPrecision);
-                }
-
-                out
-                        << "% alphar, alphai, beta" << std::endl
-                        << "alpha = [";
-
-                for (integer r = 1; r <= iNVec; r++) {
-                        if (!vOut[r - 1]) {
-                                continue;
-                        }
-
-                        out
-                                << R(r) + dShiftR << ' '
-                                << I(r) << ' '
-                                << (pBeta ? (*pBeta)(r) : 1.)
-                                << ";" << std::endl;
-                }
-
-                out << "];" << std::endl;
-
-                if (pVL) {
-                        // VL
-                        out
-                                << "% left eigenvectors" << std::endl
-                                << "VL = [" << std::endl;
-                        for (integer r = 1; r <= iSize; r++) {
-                                for (integer c = 1; c <= iNVec; c++) {
-                                        if (!vOut[c - 1]) {
-                                                continue;
-                                        }
-
-                                        if (I(c) != 0.) {
-                                                ASSERTMSG(c < iNVec, "partial eigenanalysis output: complex eigenvalue with real part of left eigenvector only");
-                                                ASSERT(I(c) > 0.);
-
-                                                doublereal re = (*pVL)(r, c);
-                                                // NOTE: we cannot assume that if c == iNVec
-                                                // it corresponds to a real-valued eigenvalue;
-                                                // "im" will be wrong, but at least we no not sigsegv
-                                                doublereal im = (c < iNVec) ? (*pVL)(r, c + 1) : 0.;
-                                                if (im < 0) {
-                                                        iSign = 0;
-                                                        im = -im;
-                                                } else {
-                                                        iSign = 1;
-                                                }
-
-                                                out
-                                                        << re << signs[iSign] << "i*" << im << ' ';
-                                                if (vOut[c]) {
-                                                        out
-                                                                << re << signs[1 - iSign] << "i*" << im << ' ';
-                                                }
-                                                c++;
-                                        } else {
-                                                 out
-                                                        << (*pVL)(r, c) << ' ';
-                                        }
-                                }
-
-                                if (r < iSize) {
-                                        out << ";" << std::endl;
-                                } else {
-                                        out << "];" << std::endl;
-                                }
-                        }
-                }
-
-                // VR
-                out
-                        << "% right eigenvectors" << std::endl
-                        << "VR = [" << std::endl;
-                for (integer r = 1; r <= iSize; r++) {
-                        for (integer c = 1; c <= iNVec; c++) {
-                                if (!vOut[c - 1]) {
-                                        continue;
-                                }
-
-                                if(I(c) != 0.) {
-                                        ASSERTMSG(c < iNVec, "partial eigenanalysis output: complex eigenvalue with real part of right eigenvector only");
-                                        ASSERT(I(c) > 0.);
-
-                                        doublereal re = VR(r, c);
-                                        // NOTE: we cannote assume that if c == iNVec
-                                        // it corresponds to a real-valued eigenvalue;
-                                        // "im" will be wrong, but at least we do not sigsev
-                                        doublereal im = (c < iNVec) ? VR(r, c + 1) : 0.;
-                                        if (im < 0.) {
-                                                iSign = 0;
-                                                im = -im;
-                                        } else {
-                                                iSign = 1;
-                                        }
-                                        out
-                                                << re << signs[iSign] << "i*" << im << ' ';
-                                        if (vOut[c]) {
-                                                out
-                                                        << re << signs[1 - iSign] << "i*" << im << ' ';
-                                        }
-                                        c++;
-                                } else {
-                                        out
-                                                << VR(r, c) << ' ';
-                                }
-                        }
-
-                        if (r < iSize) {
-                                out << ";" << std::endl;
-                        } else {
-                                out << "];" << std::endl;
-                        }
-                }
-        }
+		const VectorHandler& R, const VectorHandler& I,
+		const doublereal& dShiftR,
+		const MatrixHandler *pVL, const MatrixHandler& VR,
+		const std::vector<bool>& vOut,
+		const unsigned uCurrEigSol,
+		const int iResultsPrecision)
+{
+	const char signs[] = {'-', '+'};
+	int iSign;
+
+	integer iSize = VR.iGetNumRows();
+	integer iNVec = VR.iGetNumCols();
+
+	integer iEigenValues = 0;
+
+	for (integer r = 1; r <= iNVec; r++) {
+		if (!vOut[r - 1]) {
+			continue;
+		}
+		++iEigenValues;
+	}
+
+	if (iEigenValues == 0)
+		return; // this allows to load the .m file into Matlab/Octave even
+			// if no eigenvalues have converged
+
+	// alphar, alphai, beta
+	if (OutHdl.UseText(OutputHandler::EIGENANALYSIS)) {
+		std::ostream& out = OutHdl.Eigenanalysis();
+
+		if (iResultsPrecision) {
+			// 7 = number of characters requested by scientific notation
+			int iNewWidth = iResultsPrecision + 7;
+			out.width(iNewWidth);
+			out.precision(iResultsPrecision);
+		}
+
+		out
+			<< "% alphar, alphai, beta" << std::endl
+			<< "alpha = [";
+
+		for (integer r = 1; r <= iNVec; r++) {
+			if (!vOut[r - 1]) {
+				continue;
+			}
+
+			out
+				<< R(r) + dShiftR << ' '
+				<< I(r) << ' '
+				<< (pBeta ? (*pBeta)(r) : 1.)
+				<< ";" << std::endl;
+		}
+
+		out << "];" << std::endl;
+
+		if (pVL) {
+			// VL
+			out
+				<< "% left eigenvectors" << std::endl
+				<< "VL = [" << std::endl;
+			for (integer r = 1; r <= iSize; r++) {
+				for (integer c = 1; c <= iNVec; c++) {
+					if (!vOut[c - 1]) {
+						continue;
+					}
+
+					if (I(c) != 0.) {
+						ASSERTMSG(c < iNVec, "partial eigenanalysis output: complex eigenvalue with real part of left eigenvector only");
+						ASSERT(I(c) > 0.);
+
+						doublereal re = (*pVL)(r, c);
+						// NOTE: we cannot assume that if c == iNVec
+						// it corresponds to a real-valued eigenvalue;
+						// "im" will be wrong, but at least we no not sigsegv
+						doublereal im = (c < iNVec) ? (*pVL)(r, c + 1) : 0.;
+						if (im < 0) {
+							iSign = 0;
+							im = -im;
+						} else {
+							iSign = 1;
+						}
+
+						out
+							<< re << signs[iSign] << "i*" << im << ' ';
+						if (vOut[c]) {
+							out
+								<< re << signs[1 - iSign] << "i*" << im << ' ';
+						}
+						c++;
+					} else {
+						 out
+							<< (*pVL)(r, c) << ' ';
+					}
+				}
+
+				if (r < iSize) {
+					out << ";" << std::endl;
+				} else {
+					out << "];" << std::endl;
+				}
+			}
+		}
+
+		// VR
+		out
+			<< "% right eigenvectors" << std::endl
+			<< "VR = [" << std::endl;
+		for (integer r = 1; r <= iSize; r++) {
+			for (integer c = 1; c <= iNVec; c++) {
+				if (!vOut[c - 1]) {
+					continue;
+				}
+
+				if(I(c) != 0.) {
+					ASSERTMSG(c < iNVec, "partial eigenanalysis output: complex eigenvalue with real part of right eigenvector only");
+					ASSERT(I(c) > 0.);
+
+					doublereal re = VR(r, c);
+					// NOTE: we cannote assume that if c == iNVec
+					// it corresponds to a real-valued eigenvalue;
+					// "im" will be wrong, but at least we do not sigsev
+					doublereal im = (c < iNVec) ? VR(r, c + 1) : 0.;
+					if (im < 0.) {
+						iSign = 0;
+						im = -im;
+					} else {
+						iSign = 1;
+					}
+					out
+						<< re << signs[iSign] << "i*" << im << ' ';
+					if (vOut[c]) {
+						out
+							<< re << signs[1 - iSign] << "i*" << im << ' ';
+					}
+					c++;
+				} else {
+					out
+						<< VR(r, c) << ' ';
+				}
+			}
+
+			if (r < iSize) {
+				out << ";" << std::endl;
+			} else {
+				out << "];" << std::endl;
+			}
+		}
+	}
 
 #ifdef USE_NETCDF
-<<<<<<< HEAD
 	if (OutHdl.UseBinary(OutputHandler::NETCDF)) {
 		std::vector<size_t> dim_alpha(2);
 
@@ -2591,492 +2343,302 @@
 
 					start[0] = 1;
 					OutHdl.GetEigBinaryFile()->WriteVar(Var_Eig_dVR, im, start, count);
-=======
-        if (OutHdl.UseNetCDF(OutputHandler::NETCDF)) {
-                OutputHandler::NcDimVec dim_alpha(2);
-
-                std::stringstream dimname_ss;
-                dimname_ss << "eig_" << uCurrEigSol << "_iNVec_out";
-
-                integer iNVecOut = 0;
-                for (integer r = 1; r <= iNVec; r++)
-                {
-                        if(vOut[r -1]){
-                                iNVecOut++;
-                        }
-                }
-
-                dim_alpha[0] = OutHdl.CreateDim(dimname_ss.str(), iNVecOut);
-                dim_alpha[1] = OutHdl.DimV3();
-
-                OutputHandler::AttrValVec attrs3(3);
-                attrs3[0] = OutputHandler::AttrVal("units", "-");
-                attrs3[1] = OutputHandler::AttrVal("type", "doublereal");
-                attrs3[2] = OutputHandler::AttrVal("description", "alpha matrix");
-
-                std::stringstream varname_ss;
-                varname_ss << "eig." << uCurrEigSol << ".alpha";
-                Var_Eig_dAlpha = OutHdl.CreateVar(varname_ss.str(), MbNcDouble, attrs3, dim_alpha);
-
-                Vec3 v;
-                size_t uNRec = 0;
-                for (integer r = 1; r <= iNVec; r++) {
-                        if (!vOut[r - 1]) {
-                                continue;
-                        }
-
-                        v(1) = R(r) + dShiftR;
-                        v(2) = I(r);
-                        v(3) = (pBeta ? (*pBeta)(r) : 1.);
-                        OutHdl.WriteNcVar(Var_Eig_dAlpha, v, uNRec);
-                        uNRec++;
-                }
-
-                OutputHandler::NcDimVec dim_v(3);
-                dim_v[0] = m_Dim_Eig_iComplex;
-                dim_v[1] = dim_alpha[0];
-                dim_v[2] = m_Dim_Eig_iSize;
-
-                /* start corner and count vector for NetCDF matrix output.
-                 * Since we are writing a matrix element-by-element, count will
-                 * always be (1, 1, 1) and start will move to the desired place in the
-                 * matrix */
-                std::vector<size_t> start (3, 0);
-                const std::vector<size_t> count (3, 1);
-
-                if (pVL) {
-                        // VL
-                        OutputHandler::AttrValVec attrs3(3);
-                        attrs3[0] = OutputHandler::AttrVal("units", "-");
-                        attrs3[1] = OutputHandler::AttrVal("type", "doublereal");
-                        attrs3[2] = OutputHandler::AttrVal("description", "VL - Left eigenvectors matrix");
->>>>>>> b48117cb
-
-                        std::stringstream varname_ss;
-                        varname_ss << "eig." << uCurrEigSol << ".VL";
-                        Var_Eig_dVL = OutHdl.CreateVar(varname_ss.str(), MbNcDouble, attrs3, dim_v);
-
-                        doublereal re;
-                        doublereal im;
-
-
-                        for (integer r = 1; r <= iSize; r++) {
-                                start[1] = 0;
-                                for (integer c = 1; c <= iNVec; c++) {
-                                        if (!vOut[c - 1]) {
-                                                continue;
-                                        }
-
-                                        start[2] = r - 1;
-                                        if (I(c) != 0.) {
-                                                ASSERTMSG(c < iNVec, "partial eigenanalysis output: complex eigenvalue with real part of left eigenvector only");
-                                                ASSERT(I(c) > 0.);
-
-                                                re = (*pVL)(r, c); // see above comment
-                                                im = (c < iNVec) ? (*pVL)(r, c + 1) : 0.;
-
-                                                // NetCDF indexing is zero-based!
-                                                start[0] = 0;	// real part in first "page" of VL
-                                                OutHdl.WriteNcVar(Var_Eig_dVL, re, start, count);
-
-                                                start[0] = 1;	// imaginary part in second "page"
-                                                OutHdl.WriteNcVar(Var_Eig_dVL, re, start, count);
-
-                                                start[1]++;
-
-                                                if (vOut[c]) {
-                                                        im = -im;
-
-                                                        start[0] = 0;
-                                                        OutHdl.WriteNcVar(Var_Eig_dVL, re, start, count);
-
-                                                        start[0] = 1;
-                                                        OutHdl.WriteNcVar(Var_Eig_dVL, im, start, count);
-
-                                                        start[1]++;
-                                                }
-                                                c++;
-                                        } else {
-                                                re = (*pVL)(r, c);
-                                                im = 0.;
-
-                                                start[0] = 0;
-                                                OutHdl.WriteNcVar(Var_Eig_dVL, re, start, count);
-
-                                                start[0] = 1;
-                                                OutHdl.WriteNcVar(Var_Eig_dVL, im, start, count);
-
-                                                start[1]++;
-                                        }
-                                }
-                        }
-                }
-
-                // VR
-                attrs3[0] = OutputHandler::AttrVal("units", "-");
-                attrs3[1] = OutputHandler::AttrVal("type", "doublereal");
-                attrs3[2] = OutputHandler::AttrVal("description", "VR - Right eigenvectors matrix");
-
-                varname_ss.str("");
-                varname_ss.clear();
-                varname_ss << "eig." << uCurrEigSol << ".VR";
-                Var_Eig_dVR = OutHdl.CreateVar(varname_ss.str(), MbNcDouble, attrs3, dim_v);
-
-                doublereal re;
-                doublereal im;
-                for (integer r = 1; r <= iSize; r++) {
-                        start[1] = 0;
-                        for (integer c = 1; c <= iNVec; c++) {
-                                if (!vOut[c - 1]) {
-                                        continue;
-                                }
-
-                                start[2] = r - 1;
-                                if (I(c) != 0.) {
-                                        ASSERTMSG(c < iNVec, "partial eigenanalysis output: complex eigenvalue with real part of right eigenvector only");
-                                        ASSERT(I(c) > 0.);
-
-                                        re = VR(r, c); // see above comments
-                                        im = (c < iNVec) ? VR(r, c + 1) : 0.;
-
-                                        // NetCDF indexing is zero-based!
-                                        start[0] = 0;	// real part in first 'page' of VR
-                                        OutHdl.WriteNcVar(Var_Eig_dVR, re, start, count);
-
-                                        start[0] = 1;	// imaginary part in second 'page'
-                                        OutHdl.WriteNcVar(Var_Eig_dVR, im, start, count);
-
-                                        start[1]++;
-
-                                        if (vOut[c]) {
-                                                im = -im;
-
-                                                start[0] = 0;
-                                                OutHdl.WriteNcVar(Var_Eig_dVR, re, start, count);
-
-                                                start[0] = 1;
-                                                OutHdl.WriteNcVar(Var_Eig_dVR, im, start, count);
-                                                start[1]++;
-                                        }
-                                        c++;
-                                } else {
-                                        re = VR(r, c);
-                                        im = 0.;
-
-                                        start[0] = 0;
-                                        OutHdl.WriteNcVar(Var_Eig_dVR, re, start, count);
-
-                                        start[0] = 1;
-                                        OutHdl.WriteNcVar(Var_Eig_dVR, im, start, count);
-
-                                        start[1]++;
-                                }
-                        }
-                }
-
-        }
+
+					start[1]++;
+				}
+			}
+		}
+
+	}
 #endif /* USE_NETCDF */
 }
 
 bool
 DataManager::OutputEigClose(void)
 {
-        return OutHdl.Close(OutputHandler::EIGENANALYSIS);
+	return OutHdl.Close(OutputHandler::EIGENANALYSIS);
 }
 
 /* Output dati */
 bool
 DataManager::Output(long lStep,
-        const doublereal& dTime,
-        const doublereal& dTimeStep,
-        bool force) const
-{
-        /* Nota: il casting di OutHdl e' necessario in quanto la funzione propria
-         * <void DataManager::Output(void) const> e' dichiarata, appunto, <const>.
-         * Questo fa si' che un oggetto proprio della classe DataManager sia
-         * implicitamente definito come <const> agli occhi della funzione.
-         * Dal momento che le funzioni
-         * <void NodeManager::Output(OutputHandler&) const> e
-         * <void ElemManager::Output(OutputHandler&) const> ricevono come argomento
-         * un oggetto di tipo <OutputHandler&> che non e' <const> in quanto su di
-         * esso si scrive, il casting e' necessario per spiegare alla funzione
-         * <void DataManager::Output(void) const> che le funzioni invocate
-         * modificano si' l'<OutputHandler> passato loro, ma solo nel modo
-         * consentito e quindi la sua dichiarazione come funzione <const> e'
-         * dovuta al fatto che i dati propri non vengono modificati in modo
-         * incontrollabile */
-
-        DriveTrace(OutHdl); // trace output will be written for every time step
-
-        /* output only when allowed by the output meter */
-        if (!force && !pOutputMeter->dGet()) {
-                return false;
-        }
-
-        /*
-         * Write general simulation data to binary NetCDF file
-         *   the current time step index
-         *   the current simulatin time
-         *   the current integration time step
-         */
+	const doublereal& dTime,
+	const doublereal& dTimeStep,
+	bool force) const
+{
+	/* Nota: il casting di OutHdl e' necessario in quanto la funzione propria
+	 * <void DataManager::Output(void) const> e' dichiarata, appunto, <const>.
+	 * Questo fa si' che un oggetto proprio della classe DataManager sia
+	 * implicitamente definito come <const> agli occhi della funzione.
+	 * Dal momento che le funzioni
+	 * <void NodeManager::Output(OutputHandler&) const> e
+	 * <void ElemManager::Output(OutputHandler&) const> ricevono come argomento
+	 * un oggetto di tipo <OutputHandler&> che non e' <const> in quanto su di
+	 * esso si scrive, il casting e' necessario per spiegare alla funzione
+	 * <void DataManager::Output(void) const> che le funzioni invocate
+	 * modificano si' l'<OutputHandler> passato loro, ma solo nel modo
+	 * consentito e quindi la sua dichiarazione come funzione <const> e'
+	 * dovuta al fatto che i dati propri non vengono modificati in modo
+	 * incontrollabile */
+
+	DriveTrace(OutHdl); // trace output will be written for every time step
+
+	/* output only when allowed by the output meter */
+	if (!force && !pOutputMeter->dGet()) {
+		return false;
+	}
+
+	/*
+	 * Write general simulation data to binary NetCDF file
+	 *   the current time step index
+	 *   the current simulatin time
+	 *   the current integration time step
+	 */
 #ifdef USE_NETCDF
-<<<<<<< HEAD
 	if (OutHdl.UseBinary(OutputHandler::NETCDF)) {
 		OutHdl.GetBinaryFile()->WriteVar(Var_Step, lStep);
 		OutHdl.GetBinaryFile()->WriteVar(Var_Time, dTime);
 		OutHdl.GetBinaryFile()->WriteVar(Var_TimeStep, dTimeStep);
 	}
-=======
-        if (OutHdl.UseNetCDF(OutputHandler::NETCDF)) {
-                OutHdl.WriteNcVar(Var_Step, lStep);
-                OutHdl.WriteNcVar(Var_Time, dTime);
-                OutHdl.WriteNcVar(Var_TimeStep, dTimeStep);
-        }
->>>>>>> b48117cb
 #endif /* USE_NETCDF */
 
-        /* Dati dei nodi */
-        NodeOutput(OutHdl);
-
-        /* Dati degli elementi */
-        ElemOutput(OutHdl);
-
-        DriveOutput(OutHdl);
-
-        OutHdl.IncCurrentStep();
+	/* Dati dei nodi */
+	NodeOutput(OutHdl);
+
+	/* Dati degli elementi */
+	ElemOutput(OutHdl);
+
+	DriveOutput(OutHdl);
+
+	OutHdl.IncCurrentStep();
 #ifdef USE_NETCDF
-<<<<<<< HEAD
 	if (bNetCDFsync) {
 		OutHdl.GetBinaryFile()->sync(); // only works with netcdf-cxx4 >= 4.3.0, check implemented in configure.ac (see also https://github.com/Unidata/netcdf-cxx4/commit/e013ab35f0219fff92ed8237d2f385e89fd1cf77#diff-59778321f93df82ff613be3e32d9a3ec)
-=======
-        if (bNetCDFsync) {
-                OutHdl.pGetBinFile()->sync(); // only works with netcdf-cxx4 >= 4.3.0, check implemented in configure.ac (see also https://github.com/Unidata/netcdf-cxx4/commit/e013ab35f0219fff92ed8237d2f385e89fd1cf77#diff-59778321f93df82ff613be3e32d9a3ec)
->>>>>>> b48117cb
-
-        }
+
+	}
 #endif /* USE_NETCDF */
 
-        return true;
+	return true;
 }
 
 void
 DataManager::DriveTrace(OutputHandler& OH) const
 {
-        if (!OH.IsOpen(OutputHandler::TRACES)) {
-                return;
-        }
-
-        const MBDynParser::DCType& DC = MBPar.GetDriveCallerContainer();
-
-        for (MBDynParser::DCType::const_iterator i = DC.begin(); i != DC.end(); ++i) {
-                i->second->Trace(OH);
-        }
+	if (!OH.IsOpen(OutputHandler::TRACES)) {
+		return;
+	}
+
+	const MBDynParser::DCType& DC = MBPar.GetDriveCallerContainer();
+
+	for (MBDynParser::DCType::const_iterator i = DC.begin(); i != DC.end(); ++i) {
+		i->second->Trace(OH);
+	}
 }
 
 void
 DataManager::DriveOutput(OutputHandler& OH) const
 {
-        if (!OH.IsOpen(OutputHandler::DRIVECALLERS)) {
-                return;
-        }
-
-        const MBDynParser::DCType& DC = MBPar.GetDriveCallerContainer();
-
-        for (MBDynParser::DCType::const_iterator i = DC.begin(); i != DC.end(); ++i) {
-                i->second->Output(OH);
-        }
+	if (!OH.IsOpen(OutputHandler::DRIVECALLERS)) {
+		return;
+	}
+
+	const MBDynParser::DCType& DC = MBPar.GetDriveCallerContainer();
+
+	for (MBDynParser::DCType::const_iterator i = DC.begin(); i != DC.end(); ++i) {
+		i->second->Output(OH);
+	}
 }
 
 /* Output dati */
 void
 DataManager::Output(const VectorHandler& X, const VectorHandler& XP) const
 {
-        /* Dati dei nodi */
-        NodeOutput(OutHdl, X, XP);
-
-        /* Dati degli elementi */
-        ElemOutput(OutHdl, X, XP);
+	/* Dati dei nodi */
+	NodeOutput(OutHdl, X, XP);
+
+	/* Dati degli elementi */
+	ElemOutput(OutHdl, X, XP);
 }
 
 void
 DataManager::BeforePredict(VectorHandler& X, VectorHandler& XP,
-        VectorHandler& XPrev,
-        VectorHandler& XPPrev) const
-{
-        for (NodeVecType::const_iterator i = Nodes.begin(); i != Nodes.end(); ++i) {
-                (*i)->BeforePredict(X, XP, XPrev, XPPrev);
-        }
-
-        /* Versione con iteratore: */
-        Elem* pEl = NULL;
-        if (ElemIter.bGetFirst(pEl)) {
-                do {
-                        pEl->BeforePredict(X, XP, XPrev, XPPrev);
-                } while (ElemIter.bGetNext(pEl));
-        }
+	VectorHandler& XPrev,
+	VectorHandler& XPPrev) const
+{
+	for (NodeVecType::const_iterator i = Nodes.begin(); i != Nodes.end(); ++i) {
+		(*i)->BeforePredict(X, XP, XPrev, XPPrev);
+	}
+
+	/* Versione con iteratore: */
+	Elem* pEl = NULL;
+	if (ElemIter.bGetFirst(pEl)) {
+		do {
+			pEl->BeforePredict(X, XP, XPrev, XPPrev);
+		} while (ElemIter.bGetNext(pEl));
+	}
 }
 
 void
 DataManager::AfterPredict(void) const
 {
-        /* reset any external convergence requirement before starting
-         * a new step */
-        for (Converged_t::iterator i = m_IsConverged.begin();
-                i != m_IsConverged.end(); ++i)
-        {
-                *i = Converged::NOT_CONVERGED;
-        }
-
-        for (NodeVecType::const_iterator i = Nodes.begin(); i != Nodes.end(); ++i) {
-                try {
-                        (*i)->AfterPredict(*pXCurr, *pXPrimeCurr);
-                }
-                catch (Elem::ChangedEquationStructure& e) {
-                        // ignore by now
-                        silent_cerr("DataManager::AfterPredict: "
-                                "warning, caught Elem::ChangedEquationStructure while processing "
-                                << psNodeNames[(*i)->GetNodeType()] << "(" << (*i)->GetLabel() << ")" << std::endl);
-                }
-        }
-
-        Elem* pEl = 0;
-        if (ElemIter.bGetFirst(pEl)) {
-                do {
-                        try {
-                                pEl->AfterPredict(*pXCurr, *pXPrimeCurr);
-                        }
-                        catch (Elem::ChangedEquationStructure& e) {
-                                // ignore by now
-                                silent_cerr("DataManager::AfterPredict: "
-                                        "warning, caught Elem::ChangedEquationStructure while processing "
-                                        << psElemNames[pEl->GetElemType()] << "(" << pEl->GetLabel() << ")" << std::endl);
-                        }
-                } while (ElemIter.bGetNext(pEl));
-        }
+	/* reset any external convergence requirement before starting
+	 * a new step */
+	for (Converged_t::iterator i = m_IsConverged.begin();
+		i != m_IsConverged.end(); ++i)
+	{
+		*i = Converged::NOT_CONVERGED;
+	}
+
+	for (NodeVecType::const_iterator i = Nodes.begin(); i != Nodes.end(); ++i) {
+		try {
+			(*i)->AfterPredict(*pXCurr, *pXPrimeCurr);
+		}
+		catch (Elem::ChangedEquationStructure& e) {
+			// ignore by now
+			silent_cerr("DataManager::AfterPredict: "
+				"warning, caught Elem::ChangedEquationStructure while processing "
+				<< psNodeNames[(*i)->GetNodeType()] << "(" << (*i)->GetLabel() << ")" << std::endl);
+		}
+	}
+
+	Elem* pEl = 0;
+	if (ElemIter.bGetFirst(pEl)) {
+		do {
+			try {
+				pEl->AfterPredict(*pXCurr, *pXPrimeCurr);
+			}
+			catch (Elem::ChangedEquationStructure& e) {
+				// ignore by now
+				silent_cerr("DataManager::AfterPredict: "
+					"warning, caught Elem::ChangedEquationStructure while processing "
+					<< psElemNames[pEl->GetElemType()] << "(" << pEl->GetLabel() << ")" << std::endl);
+			}
+		} while (ElemIter.bGetNext(pEl));
+	}
 }
 
 void
 DataManager::Update(void) const
 {
-        for (NodeVecType::const_iterator i = Nodes.begin(); i != Nodes.end(); ++i) {
-                (*i)->Update(*pXCurr, *pXPrimeCurr);
-        }
-
-        /* Versione con iteratore: */
-        Elem* pEl = NULL;
-        if (ElemIter.bGetFirst(pEl)) {
-                do {
-                        pEl->Update(*pXCurr, *pXPrimeCurr);
-                } while (ElemIter.bGetNext(pEl));
-        }
+	for (NodeVecType::const_iterator i = Nodes.begin(); i != Nodes.end(); ++i) {
+		(*i)->Update(*pXCurr, *pXPrimeCurr);
+	}
+
+	/* Versione con iteratore: */
+	Elem* pEl = NULL;
+	if (ElemIter.bGetFirst(pEl)) {
+		do {
+			pEl->Update(*pXCurr, *pXPrimeCurr);
+		} while (ElemIter.bGetNext(pEl));
+	}
 }
 
 void
 DataManager::AfterConvergence(void) const
 {
-        for (NodeVecType::const_iterator i = Nodes.begin(); i != Nodes.end(); ++i) {
-                (*i)->AfterConvergence(*pXCurr, *pXPrimeCurr);
-        }
-
-        /* Versione con iteratore: */
-        Elem* pEl = NULL;
-        if (ElemIter.bGetFirst(pEl)) {
-                do {
-                        pEl->AfterConvergence(*pXCurr,
-                                *pXPrimeCurr);
-                } while (ElemIter.bGetNext(pEl));
-        }
-
-        /* Restart condizionato */
-        switch (RestartEvery) {
-        case NEVER:
-                break;
-
-        case ITERATIONS:
-                if (++iCurrRestartIter == iRestartIterations) {
-                        iCurrRestartIter = 0;
-                        const_cast<DataManager *>(this)->MakeRestart();
-                }
-                break;
-
-        case TIME: {
-                doublereal dT = DrvHdl.dGetTime();
-                if (dT - dLastRestartTime >= dRestartTime) {
-                        dLastRestartTime = dT;
-                        const_cast<DataManager *>(this)->MakeRestart();
-                }
-                break;
-        }
-
-        case TIMES: {
-                doublereal dT = DrvHdl.dGetTime()
-                        + pSolver->dGetInitialTimeStep()/100.;
-                if (iCurrRestartTime == iNumRestartTimes) {
-                        break;
-                }
-
-                ASSERT(iCurrRestartTime < iNumRestartTimes);
-
-                if (dT >= pdRestartTimes[iCurrRestartTime]) {
-                        iCurrRestartTime++;
-                        const_cast<DataManager *>(this)->MakeRestart();
-                }
-                break;
-        }
-
-        default:
-                ASSERT(0);
-                break;
-        }
+	for (NodeVecType::const_iterator i = Nodes.begin(); i != Nodes.end(); ++i) {
+		(*i)->AfterConvergence(*pXCurr, *pXPrimeCurr);
+	}
+
+	/* Versione con iteratore: */
+	Elem* pEl = NULL;
+	if (ElemIter.bGetFirst(pEl)) {
+		do {
+			pEl->AfterConvergence(*pXCurr,
+				*pXPrimeCurr);
+		} while (ElemIter.bGetNext(pEl));
+	}
+
+	/* Restart condizionato */
+	switch (RestartEvery) {
+	case NEVER:
+		break;
+
+	case ITERATIONS:
+		if (++iCurrRestartIter == iRestartIterations) {
+			iCurrRestartIter = 0;
+			const_cast<DataManager *>(this)->MakeRestart();
+		}
+		break;
+
+	case TIME: {
+		doublereal dT = DrvHdl.dGetTime();
+		if (dT - dLastRestartTime >= dRestartTime) {
+			dLastRestartTime = dT;
+			const_cast<DataManager *>(this)->MakeRestart();
+		}
+		break;
+	}
+
+	case TIMES: {
+		doublereal dT = DrvHdl.dGetTime()
+			+ pSolver->dGetInitialTimeStep()/100.;
+		if (iCurrRestartTime == iNumRestartTimes) {
+			break;
+		}
+
+		ASSERT(iCurrRestartTime < iNumRestartTimes);
+
+		if (dT >= pdRestartTimes[iCurrRestartTime]) {
+			iCurrRestartTime++;
+			const_cast<DataManager *>(this)->MakeRestart();
+		}
+		break;
+	}
+
+	default:
+		ASSERT(0);
+		break;
+	}
 }
 
 
 void
 DataManager::DerivativesUpdate(void) const
 {
-        for (NodeVecType::const_iterator i = Nodes.begin(); i != Nodes.end(); ++i) {
-                (*i)->DerivativesUpdate(*pXCurr, *pXPrimeCurr);
-        }
-
-        /* Versione con iteratore: */
-        Elem* pEl = NULL;
-        if (ElemIter.bGetFirst(pEl)) {
-                do {
-                        pEl->DerivativesUpdate(*pXCurr, *pXPrimeCurr);
-                } while (ElemIter.bGetNext(pEl));
-        }
+	for (NodeVecType::const_iterator i = Nodes.begin(); i != Nodes.end(); ++i) {
+		(*i)->DerivativesUpdate(*pXCurr, *pXPrimeCurr);
+	}
+
+	/* Versione con iteratore: */
+	Elem* pEl = NULL;
+	if (ElemIter.bGetFirst(pEl)) {
+		do {
+			pEl->DerivativesUpdate(*pXCurr, *pXPrimeCurr);
+		} while (ElemIter.bGetNext(pEl));
+	}
 }
 
 void
 DataManager::PrintResidual(const VectorHandler& Res, integer iIterCnt) const
 {
-        silent_cout("Residual(" << DrvHdl.iGetStep() << ":" << iIterCnt << ") "
-                "t=" << DrvHdl.dGetTime()
-                << " dt=" << DrvHdl.dGetTimeStep() << std::endl);
-        integer iSize = Res.iGetSize();
-        for (int iTmpCnt = 1; iTmpCnt <= iSize; iTmpCnt++) {
-                silent_cout("Eq  " << std::setw(8)
-                        << iTmpCnt << ": "
-                        << std::setw(20) << Res(iTmpCnt)
-                        << " " << Dofs[iTmpCnt - 1].EqDescription
-                        << std::endl);
-        }
+ 	silent_cout("Residual(" << DrvHdl.iGetStep() << ":" << iIterCnt << ") "
+		"t=" << DrvHdl.dGetTime()
+		<< " dt=" << DrvHdl.dGetTimeStep() << std::endl);
+	integer iSize = Res.iGetSize();
+ 	for (int iTmpCnt = 1; iTmpCnt <= iSize; iTmpCnt++) {
+    		silent_cout("Eq  " << std::setw(8)
+			<< iTmpCnt << ": "
+			<< std::setw(20) << Res(iTmpCnt)
+			<< " " << Dofs[iTmpCnt - 1].EqDescription
+			<< std::endl);
+	}
 }
 
 void
 DataManager::PrintSolution(const VectorHandler& Sol, integer iIterCnt) const
 {
-        silent_cout("Solution(" << DrvHdl.iGetStep() << ":" << iIterCnt << ") "
-                "t=" << DrvHdl.dGetTime()
-                << " dt=" << DrvHdl.dGetTimeStep() << std::endl);
-        integer iSize = Sol.iGetSize();
-        for (integer iTmpCnt = 1; iTmpCnt <= iSize; iTmpCnt++) {
-                silent_cout("Dof " << std::setw(8)
-                        << iTmpCnt << ": "
-                        << std::setw(20) << Sol(iTmpCnt)
-                        << " " << Dofs[iTmpCnt - 1].Description
-                        << std::endl);
-        }
+ 	silent_cout("Solution(" << DrvHdl.iGetStep() << ":" << iIterCnt << ") "
+		"t=" << DrvHdl.dGetTime()
+		<< " dt=" << DrvHdl.dGetTimeStep() << std::endl);
+	integer iSize = Sol.iGetSize();
+ 	for (integer iTmpCnt = 1; iTmpCnt <= iSize; iTmpCnt++) {
+    		silent_cout("Dof " << std::setw(8)
+			<< iTmpCnt << ": "
+			<< std::setw(20) << Sol(iTmpCnt)
+			<< " " << Dofs[iTmpCnt - 1].Description
+			<< std::endl);
+	}
 }
 
 const std::string&
@@ -3086,186 +2648,186 @@
                 static const std::string strUnknownDof("unknown");
                 return strUnknownDof;
         }
-
-        ASSERT(i > 0 && i <= iTotDofs);
-        return Dofs[i - 1].Description;
+    
+	ASSERT(i > 0 && i <= iTotDofs);
+	return Dofs[i - 1].Description;
 }
 
 const std::string&
 DataManager::GetEqDescription(int i) const
 {
-        ASSERT(i > 0 && i <= iTotDofs);
-        return Dofs[i - 1].EqDescription;
+	ASSERT(i > 0 && i <= iTotDofs);
+	return Dofs[i - 1].EqDescription;
 }
 
 DofOrder::Order
 DataManager::GetDofType(int i) const
 {
-        ASSERT(i > 0 && i <= iTotDofs);
-        return Dofs[i - 1].Order;
+	ASSERT(i > 0 && i <= iTotDofs);
+	return Dofs[i - 1].Order;
 }
 
 DofOrder::Order
 DataManager::GetEqType(int i) const
 {
-        ASSERT(i > 0 && i <= iTotDofs);
-        return Dofs[i - 1].EqOrder;
+	ASSERT(i > 0 && i <= iTotDofs);
+	return Dofs[i - 1].EqOrder;
 }
 
 bool
 DataManager::bFDJac(void) const
 {
-        if (pFDJacMeter) {
-                return (pFDJacMeter->dGet() != 0.);
-        }
-
-        return false;
+	if (pFDJacMeter) {
+		return (pFDJacMeter->dGet() != 0.);
+	}
+
+	return false;
 }
 
 unsigned
 DataManager::ConvergedRegister(void)
 {
-        unsigned idx = m_IsConverged.size();
-        m_IsConverged.resize(idx + 1);
-        m_IsConverged[idx] = Converged::CONVERGED;
-        return idx;
+	unsigned idx = m_IsConverged.size();
+	m_IsConverged.resize(idx + 1);
+	m_IsConverged[idx] = Converged::CONVERGED;
+	return idx;
 }
 
 void
 DataManager::ConvergedSet(unsigned idx, Converged::State s)
 {
-        ASSERT(idx < m_IsConverged.size());
-
-        m_IsConverged[idx] = s;
+	ASSERT(idx < m_IsConverged.size());
+
+	m_IsConverged[idx] = s;
 }
 
 bool
 DataManager::IsConverged(void) const
 {
-        for (Converged_t::const_iterator i = m_IsConverged.begin();
-                i != m_IsConverged.end(); ++i)
-        {
-                if (*i == Converged::NOT_CONVERGED) {
-                        return false;
-                }
-        }
-
-        return true;
+	for (Converged_t::const_iterator i = m_IsConverged.begin();
+		i != m_IsConverged.end(); ++i)
+	{
+		if (*i == Converged::NOT_CONVERGED) {
+			return false;
+		}
+	}
+
+	return true;
 }
 
 bool
 DataManager::EndOfSimulation(void) const
 {
-        for (Converged_t::const_iterator i = m_IsConverged.begin();
-                i != m_IsConverged.end(); ++i)
-        {
-                if (*i == Converged::END_OF_SIMULATION) {
-                        return true;
-                }
-        }
-
-        return false;
+	for (Converged_t::const_iterator i = m_IsConverged.begin();
+		i != m_IsConverged.end(); ++i)
+	{
+		if (*i == Converged::END_OF_SIMULATION) {
+			return true;
+		}
+	}
+
+	return false;
 }
 
 std::vector<doublereal>&
 DataManager::GetBufIn(unsigned uL)
 {
-        Drive* pD = pFindDrive(Drive::FILEDRIVE, uL);
-        if (pD == 0) {
-                silent_cerr("unable to find FileDrive(" << uL << ")" << std::endl);
-                throw ErrGeneric(MBDYN_EXCEPT_ARGS);
-        }
-
-        BufferStreamDrive *pBSD = dynamic_cast<BufferStreamDrive *>(pD);
-        if (pBSD == 0) {
-                silent_cerr("FileDrive(" << uL << ") is not a BufferStreamDrive" << std::endl);
-                throw ErrGeneric(MBDYN_EXCEPT_ARGS);
-        }
-
-        return pBSD->GetBuf();
+	Drive* pD = pFindDrive(Drive::FILEDRIVE, uL);
+	if (pD == 0) {
+		silent_cerr("unable to find FileDrive(" << uL << ")" << std::endl);
+		throw ErrGeneric(MBDYN_EXCEPT_ARGS);
+	}
+
+	BufferStreamDrive *pBSD = dynamic_cast<BufferStreamDrive *>(pD);
+	if (pBSD == 0) {
+		silent_cerr("FileDrive(" << uL << ") is not a BufferStreamDrive" << std::endl);
+		throw ErrGeneric(MBDYN_EXCEPT_ARGS);
+	}
+
+	return pBSD->GetBuf();
 }
 
 const std::vector<doublereal>&
 DataManager::GetBufOut(unsigned uL) const
 {
-        BufferStreamElem *pBSE = pFindElem<BufferStreamElem, StreamOutElem, Elem::SOCKETSTREAM_OUTPUT>(uL);
-        if (pBSE == 0) {
-                silent_cerr("unable to find StreamOutElem(" << uL << "), or not a BufferStreamElem" << std::endl);
-                throw ErrGeneric(MBDYN_EXCEPT_ARGS);
-        }
-
-        return pBSE->GetBuf();
+	BufferStreamElem *pBSE = pFindElem<BufferStreamElem, StreamOutElem, Elem::SOCKETSTREAM_OUTPUT>(uL);
+	if (pBSE == 0) {
+		silent_cerr("unable to find StreamOutElem(" << uL << "), or not a BufferStreamElem" << std::endl);
+		throw ErrGeneric(MBDYN_EXCEPT_ARGS);
+	}
+
+	return pBSE->GetBuf();
 }
 
 doublereal *
 DataManager::GetBufInRaw(unsigned uL)
 {
-        Drive* pD = pFindDrive(Drive::FILEDRIVE, uL);
-        if (pD == 0) {
-                silent_cerr("unable to find FileDrive(" << uL << ")" << std::endl);
-                throw ErrGeneric(MBDYN_EXCEPT_ARGS);
-        }
-
-        BufferStreamDrive_base *pBSD = dynamic_cast<BufferStreamDrive_base *>(pD);
-        if (pBSD == 0) {
-                silent_cerr("FileDrive(" << uL << ") is not a BufferStreamDrive_base" << std::endl);
-                throw ErrGeneric(MBDYN_EXCEPT_ARGS);
-        }
-
-        // NOTE: this cast is needed because the input buf must be writeable.
-        return (doublereal *)pBSD->GetBufRaw();
+	Drive* pD = pFindDrive(Drive::FILEDRIVE, uL);
+	if (pD == 0) {
+		silent_cerr("unable to find FileDrive(" << uL << ")" << std::endl);
+		throw ErrGeneric(MBDYN_EXCEPT_ARGS);
+	}
+
+	BufferStreamDrive_base *pBSD = dynamic_cast<BufferStreamDrive_base *>(pD);
+	if (pBSD == 0) {
+		silent_cerr("FileDrive(" << uL << ") is not a BufferStreamDrive_base" << std::endl);
+		throw ErrGeneric(MBDYN_EXCEPT_ARGS);
+	}
+
+	// NOTE: this cast is needed because the input buf must be writeable.
+	return (doublereal *)pBSD->GetBufRaw();
 }
 
 void
 DataManager::SetBufInRaw(unsigned uL, integer n, const doublereal *p)
 {
-        Drive* pD = pFindDrive(Drive::FILEDRIVE, uL);
-        if (pD == 0) {
-                silent_cerr("unable to find FileDrive(" << uL << ")" << std::endl);
-                throw ErrGeneric(MBDYN_EXCEPT_ARGS);
-        }
-
-        BufferStreamDriveRaw *pBSD = dynamic_cast<BufferStreamDriveRaw *>(pD);
-        if (pBSD == 0) {
-                silent_cerr("FileDrive(" << uL << ") is not a BufferStreamDriveRaw" << std::endl);
-                throw ErrGeneric(MBDYN_EXCEPT_ARGS);
-        }
-
-        if (pBSD->bOwnsMemory()) {
-                silent_cerr("FileDrive(" << uL << ") owns its memory, unable to set buffer" << std::endl);
-                throw ErrGeneric(MBDYN_EXCEPT_ARGS);
-        }
-
-        pBSD->SetBufRaw(n, p);
+	Drive* pD = pFindDrive(Drive::FILEDRIVE, uL);
+	if (pD == 0) {
+		silent_cerr("unable to find FileDrive(" << uL << ")" << std::endl);
+		throw ErrGeneric(MBDYN_EXCEPT_ARGS);
+	}
+
+	BufferStreamDriveRaw *pBSD = dynamic_cast<BufferStreamDriveRaw *>(pD);
+	if (pBSD == 0) {
+		silent_cerr("FileDrive(" << uL << ") is not a BufferStreamDriveRaw" << std::endl);
+		throw ErrGeneric(MBDYN_EXCEPT_ARGS);
+	}
+
+	if (pBSD->bOwnsMemory()) {
+		silent_cerr("FileDrive(" << uL << ") owns its memory, unable to set buffer" << std::endl);
+		throw ErrGeneric(MBDYN_EXCEPT_ARGS);
+	}
+
+	pBSD->SetBufRaw(n, p);
 }
 
 const doublereal *
 DataManager::GetBufOutRaw(unsigned uL) const
 {
-        BufferStreamElem_base *pBSE = pFindElem<BufferStreamElem_base, StreamOutElem, Elem::SOCKETSTREAM_OUTPUT>(uL);
-        if (pBSE == 0) {
-                silent_cerr("unable to find StreamOutElem(" << uL << "), or not a BufferStreamElem_base" << std::endl);
-                throw ErrGeneric(MBDYN_EXCEPT_ARGS);
-        }
-
-        return pBSE->GetBufRaw();
+	BufferStreamElem_base *pBSE = pFindElem<BufferStreamElem_base, StreamOutElem, Elem::SOCKETSTREAM_OUTPUT>(uL);
+	if (pBSE == 0) {
+		silent_cerr("unable to find StreamOutElem(" << uL << "), or not a BufferStreamElem_base" << std::endl);
+		throw ErrGeneric(MBDYN_EXCEPT_ARGS);
+	}
+
+	return pBSE->GetBufRaw();
 }
 
 void
 DataManager::SetBufOutRaw(unsigned uL, integer n, const doublereal *p)
 {
-        BufferStreamElemRaw *pBSE = pFindElem<BufferStreamElemRaw, StreamOutElem, Elem::SOCKETSTREAM_OUTPUT>(uL);
-        if (pBSE == 0) {
-                silent_cerr("unable to find StreamOutElem(" << uL << "), or not a BufferStreamElemRaw" << std::endl);
-                throw ErrGeneric(MBDYN_EXCEPT_ARGS);
-        }
-
-        if (pBSE->bOwnsMemory()) {
-                silent_cerr("StreamOutElem(" << uL << ") owns its memory, unable to set buffer" << std::endl);
-                throw ErrGeneric(MBDYN_EXCEPT_ARGS);
-        }
-
-        pBSE->SetBufRaw(n, p);
+	BufferStreamElemRaw *pBSE = pFindElem<BufferStreamElemRaw, StreamOutElem, Elem::SOCKETSTREAM_OUTPUT>(uL);
+	if (pBSE == 0) {
+		silent_cerr("unable to find StreamOutElem(" << uL << "), or not a BufferStreamElemRaw" << std::endl);
+		throw ErrGeneric(MBDYN_EXCEPT_ARGS);
+	}
+
+	if (pBSE->bOwnsMemory()) {
+		silent_cerr("StreamOutElem(" << uL << ") owns its memory, unable to set buffer" << std::endl);
+		throw ErrGeneric(MBDYN_EXCEPT_ARGS);
+	}
+
+	pBSE->SetBufRaw(n, p);
 }
 
 SolverBase::StepIntegratorType DataManager::GetStepIntegratorType(unsigned int iDof) const {

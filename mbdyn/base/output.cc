/* $Header$ */
/*
 * MBDyn (C) is a multibody analysis code.
 * http://www.mbdyn.org
 *
 * Copyright (C) 1996-2017
 *
 * Pierangelo Masarati	<masarati@aero.polimi.it>
 * Paolo Mantegazza	<mantegazza@aero.polimi.it>
 *
 * Dipartimento di Ingegneria Aerospaziale - Politecnico di Milano
 * via La Masa, 34 - 20156 Milano, Italy
 * http://www.aero.polimi.it
 *
 * Changing this copyright notice is forbidden.
 *
 * This program is free software; you can redistribute it and/or modify
 * it under the terms of the GNU General Public License as published by
 * the Free Software Foundation (version 2 of the License).
 *
 *
 * This program is distributed in the hope that it will be useful,
 * but WITHOUT ANY WARRANTY; without even the implied warranty of
 * MERCHANTABILITY or FITNESS FOR A PARTICULAR PURPOSE.  See the
 * GNU General Public License for more details.
 *
 * You should have received a copy of the GNU General Public License
 * along with this program; if not, write to the Free Software
 * Foundation, Inc., 59 Temple Place, Suite 330, Boston, MA  02111-1307  USA
 */

/* gestore dell'output */

#include "mbconfig.h"           /* This goes first in every *.c,*.cc file */

#include <sstream>
#include <list>

#include "output.h"
#include "mbpar.h"
#include "dataman.h"

#ifdef HAVE_BOOST_JSON_SRC_HPP
#include <boost/json/src.hpp>
#endif //HAVE_BOOST_JSON_SRC_HPP

/* OutputHandler - begin */

#ifndef OUTPUT_PRECISION
#define OUTPUT_PRECISION 6
#endif /* OUTPUT_PRECISION */

const int iDefaultWidth = OUTPUT_PRECISION + 6;
const int iDefaultPrecision = OUTPUT_PRECISION;

const std::vector<const char*> OutputHandler::psExt = {
	".out",		//  0
	".mov",
	".ele",
	".abs",
	".ine",
	".jnt",		//  5
	".frc",
	".act",
	".rot",
	".rst",
	".rst.X",	// 10
	".aer",
	".hyd",
	".prs",
	".usr",
	".gen",		// 15
	".par",
	".amd",
	".rfm",
	".log",
	".air",		// 20
	".prm",
	".ext",
	".mod",
	".nc",
	".thn",		// 25
	".the",
	".pla",
	".grv",
	".dof",
	".drv",		// 30
	".trc",
	".bin",
	".ebin",
	".m",		// NOTE: ALWAYS LAST!
	NULL		// 35
};


/* Costruttore senza inizializzazione */
OutputHandler::OutputHandler(void)
: FileName(NULL),
#ifdef USE_NETCDF
m_pBinFile(0),
#endif /* USE_NETCDF */
iCurrWidth(iDefaultWidth),
iCurrPrecision(iDefaultPrecision),
nCurrRestartFile(0)
#ifdef USE_NETCDF
,
ncStart1(1,0),  // must initialize vectors otherwise can't assign
ncCount1(1,1),
ncStart1x3(2,0),
ncCount1x3(2,1),
ncStart1x3x3(3,0),
ncCount1x3x3(3,1)
#endif  /* USE_NETCDF */
{
	OutputHandler_int();
}

/* Costruttore con inizializzazione */
OutputHandler::OutputHandler(const char* sFName, int iExtNum)
: FileName(sFName, iExtNum),
#ifdef USE_NETCDF
m_pBinFile(0),
#endif /* USE_NETCDF */
iCurrWidth(iDefaultWidth),
iCurrPrecision(iDefaultPrecision),
nCurrRestartFile(0)
#ifdef USE_NETCDF
,ncStart1(1,0),  // must initialize vectors otherwise can't assign
ncCount1(1,1),
ncStart1x3(2,0),
ncCount1x3(2,1),
ncStart1x3x3(3,0),
ncCount1x3x3(3,1)
#endif  /* USE_NETCDF */
{
	OutputHandler_int();
	Init(sFName, iExtNum);
}

void OutputHandler::ReadOutputUnits(MBDynParser& HP) {
<<<<<<< HEAD
	Units.ReadOutputUnits(Log(), HP);
=======
	if (HP.IsKeyWord("MKS")) {
		SetMKSUnits(Units);
		Log() << "Unit for the whole model: MKS" << std::endl;
	} else if (HP.IsKeyWord("CGS")) {
		SetCGSUnits(Units);
		Log() << "Unit for the whole model: CGS" << std::endl;
	} else if (HP.IsKeyWord("MMTMS")) {
		SetMMTMSUnits(Units);
		Log() << "Unit for the whole model: MMTMS" << std::endl;
	} else if (HP.IsKeyWord("MMKGMS")) {
		SetMMKGMSUnits(Units);
		Log() << "Unit for the whole model: MMKGMS" << std::endl;
	} else if (HP.IsKeyWord("Custom")) {
		Log() << "Unit for the whole model: Custom" << std::endl;
		const std::list<Dimensions> BaseUnits ({
			Dimensions::Length,
			Dimensions::Mass,
			Dimensions::Time,
			Dimensions::Current,
			Dimensions::Temperature		 
		});
		for (auto i = BaseUnits.begin(); i != BaseUnits.end(); i++) {
			if (HP.IsKeyWord(DimensionNames.find(*i)->second.c_str())) {
				Units[*i] = HP.GetStringWithDelims();
			} else {
				silent_cerr("Error while reading Custom unit system  at line"
						<< HP.GetLineData()
						<< "\nExpecting the definition of "
						<< DimensionNames.find(*i)->second
						<< " units."
						<< std::endl);
				throw DataManager::ErrGeneric(MBDYN_EXCEPT_ARGS);
			}
		}
		SetDerivedUnits(Units);
	} else {
		silent_cerr("Error while reading the model Units at line"
						<< HP.GetLineData()
						<< std::endl);
		throw DataManager::ErrGeneric(MBDYN_EXCEPT_ARGS);
	}
	for (auto i = DimensionNames.begin(); i != DimensionNames.end(); i++) {
		Log() << "Unit for " << i->second << ": " << Units[i->first] << std::endl;
	}
}

void OutputHandler::SetDerivedUnits(std::unordered_map<Dimensions, std::string>& Units ) {
	Units[Dimensions::Angle] = "rad";
	Units[Dimensions::Area] = Units[Dimensions::Length] + "^2";
	Units[Dimensions::Force] = Units[Dimensions::Mass] + " " +
		Units[Dimensions::Length] + " " +
		Units[Dimensions::Time] + "^-2";
	Units[Dimensions::Velocity] = Units[Dimensions::Length] + " " +
		Units[Dimensions::Time] + "^-1";
	Units[Dimensions::Acceleration] = Units[Dimensions::Length] + " " +
		Units[Dimensions::Time] + "^-2";
	Units[Dimensions::AngularVelocity] = Units[Dimensions::Angle] + " " +
		Units[Dimensions::Time] + "^-1";
	Units[Dimensions::AngularAcceleration] = Units[Dimensions::Angle] + " " +
		Units[Dimensions::Time] + "^-2";

	Units[Dimensions::Momentum] = Units[Dimensions::Mass] + " " +
		Units[Dimensions::Velocity];
	Units[Dimensions::MomentaMoment] = Units[Dimensions::Mass] + " " +
		Units[Dimensions::Length] + "^2 " + 
		Units[Dimensions::Time] + "^-1";
	Units[Dimensions::MomentumDerivative] = Units[Dimensions::Mass] + " " +
		Units[Dimensions::Acceleration];
	Units[Dimensions::MomentaMomentDerivative] = Units[Dimensions::Mass] + " " +
		Units[Dimensions::Length] + "^2 " + 
		Units[Dimensions::Time] + "^-2";

	Units[Dimensions::LinearStrain] = Units[Dimensions::Dimensionless];
	Units[Dimensions::AngularStrain] = Units[Dimensions::Angle] + " " +
		Units[Dimensions::Length] + "^-1";
	Units[Dimensions::LinearStrainRate] = Units[Dimensions::Time] + "^-1";
	Units[Dimensions::AngularStrainRate] = Units[Dimensions::Angle] + " " +
		Units[Dimensions::Length] + "^-1 " + 
		Units[Dimensions::Time] + "^-1";

	Units[Dimensions::StaticMoment] = Units[Dimensions::Mass] + " " +
		Units[Dimensions::Length];
	Units[Dimensions::MomentOfInertia] = Units[Dimensions::Mass] + " " +
		Units[Dimensions::Length] + "^2";

	Units[Dimensions::ForceUnitSpan] = Units[Dimensions::Mass] + " " +
		Units[Dimensions::Time] + "^-2";

	Units[Dimensions::Work] = Units[Dimensions::Force] + " " +
		Units[Dimensions::Length];
	Units[Dimensions::Power] = Units[Dimensions::Force] + " " +
		Units[Dimensions::Velocity];
	Units[Dimensions::Pressure] = Units[Dimensions::Force] + " " +
		Units[Dimensions::Length] + "^-2";
	Units[Dimensions::Moment] = Units[Dimensions::Force] + " " +
		Units[Dimensions::Length];
	Units[Dimensions::Voltage] = Units[Dimensions::Length] + "^2 " +
		Units[Dimensions::Mass] + " " +
		Units[Dimensions::Time] + "^-3 " +
		Units[Dimensions::Current] + "^-1";
	Units[Dimensions::Frequency] = Units[Dimensions::Time] + "^-1";
	Units[Dimensions::Charge] = Units[Dimensions::Time] + " " +
		Units[Dimensions::Current];
	Units[Dimensions::deg] = "deg";
	Units[Dimensions::rad] = "rad";
	Units[Dimensions::MassFlow] = Units[Dimensions::Mass] + " " + 
		Units[Dimensions::Time] + "^-1";
	Units[Dimensions::Jerk] = Units[Dimensions::Mass] + " " +
        Units[Dimensions::Time] + "^-3";
	Units[Dimensions::VoltageDerivative] = Units[Dimensions::Voltage] + " " +
        Units[Dimensions::Time] + "^-1";
	Units[Dimensions::UnknownDimension] = "UnknownDimension";
};

void OutputHandler::SetUnspecifiedUnits(std::unordered_map<Dimensions, std::string>& Units) {
	for (auto i = DimensionNames.begin(); i != DimensionNames.end(); i++) {
		Units[i->first] = i->second;
	}
}

void OutputHandler::SetMKSUnits(std::unordered_map<Dimensions, std::string>& Units) {
	Units[Dimensions::Length] = "m";
	Units[Dimensions::Mass] = "kg";
	Units[Dimensions::Time] = "s";
	Units[Dimensions::Current] = "A";
	Units[Dimensions::Temperature] = "K";
	SetDerivedUnits(Units);
	Units[Dimensions::Force] = "N";
	Units[Dimensions::Moment] = "N m";
	Units[Dimensions::Work] = "J";
	Units[Dimensions::Power] = "W";
	Units[Dimensions::Pressure] = "Pa";
	Units[Dimensions::Voltage] = "V";
	Units[Dimensions::Charge] = "C";
	Units[Dimensions::Frequency] = "Hz";
};

void OutputHandler::SetCGSUnits(std::unordered_map<Dimensions, std::string>& Units) {
	Units[Dimensions::Length] = "cm";
	Units[Dimensions::Mass] = "kg";
	Units[Dimensions::Time] = "s";
	Units[Dimensions::Current] = "A";
	Units[Dimensions::Temperature] = "K";
	SetDerivedUnits(Units);
	Units[Dimensions::Force] = "dyn";
	Units[Dimensions::Pressure] = "dyn cm^-2";
	Units[Dimensions::Moment] = "dyn cm";
	Units[Dimensions::Work] = "erg";
	Units[Dimensions::Power] = "erg s^-1";
	Units[Dimensions::Frequency] = "Hz";
	Units[Dimensions::Charge] = "C";
}

void OutputHandler::SetMMTMSUnits(std::unordered_map<Dimensions, std::string>& Units) {
	Units[Dimensions::Length] = "mm";
	Units[Dimensions::Mass] = "ton";
	Units[Dimensions::Time] = "ms";
	Units[Dimensions::Current] = "A";
	Units[Dimensions::Temperature] = "K";
	SetDerivedUnits(Units);
	Units[Dimensions::Force] = "N";
	Units[Dimensions::Moment] = "N mm";
	Units[Dimensions::Work] = "N mm";
	Units[Dimensions::Power] = "N mm s^-1";
	Units[Dimensions::Pressure] = "MPa";
	Units[Dimensions::Frequency] = "kHz";
	Units[Dimensions::Charge] = "mC";
}

void OutputHandler::SetMMKGMSUnits(std::unordered_map<Dimensions, std::string>& Units) {
	Units[Dimensions::Length] = "mm";
	Units[Dimensions::Mass] = "kg";
	Units[Dimensions::Time] = "ms";
	Units[Dimensions::Current] = "A";
	Units[Dimensions::Temperature] = "K";
	SetDerivedUnits(Units);
	Units[Dimensions::Force] = "kN";
	Units[Dimensions::Moment] = "N m";
	Units[Dimensions::Work] = "N m";
	Units[Dimensions::Power] = "N m ms^-1";
	Units[Dimensions::Pressure] = "GPa";
	Units[Dimensions::Work] = "kN mm";
	Units[Dimensions::Frequency] = "kHz";
	Units[Dimensions::Charge] = "mC";
>>>>>>> b48117cb
}

// Pesudo-constructor
void
OutputHandler::OutputHandler_int(void)
{
	OutData[OUTPUT].flags = OUTPUT_USE_DEFAULT_PRECISION
		| OUTPUT_MAY_USE_TEXT | OUTPUT_USE_TEXT;
	OutData[OUTPUT].pof = &ofOutput;

	OutData[STRNODES].flags = OUTPUT_USE_DEFAULT_PRECISION | OUTPUT_USE_SCIENTIFIC
		| OUTPUT_MAY_USE_TEXT | OUTPUT_USE_TEXT
		| OUTPUT_MAY_USE_BINARY;
	OutData[STRNODES].pof = &ofStrNodes;

	OutData[ELECTRIC].flags = OUTPUT_USE_DEFAULT_PRECISION | OUTPUT_USE_SCIENTIFIC
		| OUTPUT_MAY_USE_TEXT | OUTPUT_USE_TEXT;
	OutData[ELECTRIC].pof= &ofElectric;

	OutData[THERMALNODES].flags = OUTPUT_USE_DEFAULT_PRECISION | OUTPUT_USE_SCIENTIFIC
		| OUTPUT_MAY_USE_TEXT | OUTPUT_USE_TEXT;
	OutData[THERMALNODES].pof= &ofThermalNodes;

	OutData[THERMALELEMENTS].flags = OUTPUT_USE_DEFAULT_PRECISION | OUTPUT_USE_SCIENTIFIC
		| OUTPUT_MAY_USE_TEXT | OUTPUT_USE_TEXT;
	OutData[THERMALELEMENTS].pof= &ofThermalElements;

	OutData[ABSTRACT].flags = OUTPUT_USE_DEFAULT_PRECISION | OUTPUT_USE_SCIENTIFIC
		| OUTPUT_MAY_USE_TEXT | OUTPUT_USE_TEXT;
	OutData[ABSTRACT].pof = &ofAbstract;

	OutData[INERTIA].flags = OUTPUT_USE_DEFAULT_PRECISION | OUTPUT_USE_SCIENTIFIC
		| OUTPUT_MAY_USE_TEXT | OUTPUT_USE_TEXT
		| OUTPUT_MAY_USE_BINARY;
	OutData[INERTIA].pof = &ofInertia;

	OutData[JOINTS].flags = OUTPUT_USE_DEFAULT_PRECISION | OUTPUT_USE_SCIENTIFIC
		| OUTPUT_MAY_USE_TEXT | OUTPUT_USE_TEXT
		| OUTPUT_MAY_USE_BINARY;
	OutData[JOINTS].pof = &ofJoints;

	OutData[FORCES].flags = OUTPUT_USE_DEFAULT_PRECISION | OUTPUT_USE_SCIENTIFIC
		| OUTPUT_MAY_USE_TEXT | OUTPUT_USE_TEXT
		| OUTPUT_MAY_USE_BINARY;
	OutData[FORCES].pof = &ofForces;

	OutData[BEAMS].flags = OUTPUT_USE_DEFAULT_PRECISION | OUTPUT_USE_SCIENTIFIC
		| OUTPUT_MAY_USE_TEXT | OUTPUT_USE_TEXT
		| OUTPUT_MAY_USE_BINARY;
	OutData[BEAMS].pof = &ofBeams;

	OutData[ROTORS].flags = OUTPUT_USE_DEFAULT_PRECISION | OUTPUT_USE_SCIENTIFIC
		| OUTPUT_MAY_USE_TEXT | OUTPUT_USE_TEXT
		| OUTPUT_MAY_USE_BINARY;
	OutData[ROTORS].pof = &ofRotors;

	OutData[RESTART].flags = OUTPUT_USE_DEFAULT_PRECISION | OUTPUT_USE_SCIENTIFIC
		| OUTPUT_MAY_USE_TEXT | OUTPUT_USE_TEXT;
	OutData[RESTART].pof = &ofRestart;

	OutData[RESTARTXSOL].flags = 0
		| OUTPUT_MAY_USE_TEXT | OUTPUT_USE_TEXT;
	OutData[RESTARTXSOL].pof = &ofRestartXSol;

	OutData[AERODYNAMIC].flags = OUTPUT_USE_DEFAULT_PRECISION | OUTPUT_USE_SCIENTIFIC
		| OUTPUT_MAY_USE_TEXT | OUTPUT_USE_TEXT
		| OUTPUT_MAY_USE_BINARY;
	OutData[AERODYNAMIC].pof = &ofAerodynamic;

	OutData[HYDRAULIC].flags = OUTPUT_USE_DEFAULT_PRECISION | OUTPUT_USE_SCIENTIFIC
		| OUTPUT_MAY_USE_TEXT | OUTPUT_USE_TEXT;
	OutData[HYDRAULIC].pof = &ofHydraulic;

	OutData[PRESNODES].flags = OUTPUT_USE_DEFAULT_PRECISION | OUTPUT_USE_SCIENTIFIC
		| OUTPUT_MAY_USE_TEXT | OUTPUT_USE_TEXT;
	OutData[PRESNODES].pof = &ofPresNodes;

	OutData[LOADABLE].flags = OUTPUT_USE_DEFAULT_PRECISION | OUTPUT_USE_SCIENTIFIC
		| OUTPUT_MAY_USE_TEXT | OUTPUT_USE_TEXT
		| OUTPUT_MAY_USE_BINARY;
	OutData[LOADABLE].pof = &ofLoadable;

	OutData[GENELS].flags = OUTPUT_USE_DEFAULT_PRECISION | OUTPUT_USE_SCIENTIFIC
		| OUTPUT_MAY_USE_TEXT | OUTPUT_USE_TEXT;
	OutData[GENELS].pof = &ofGenels;

	OutData[PARTITION].flags = OUTPUT_USE_DEFAULT_PRECISION | OUTPUT_USE_SCIENTIFIC
		| OUTPUT_MAY_USE_TEXT | OUTPUT_USE_TEXT;
	OutData[PARTITION].pof = &ofPartition;

	OutData[AEROMODALS].flags = OUTPUT_USE_DEFAULT_PRECISION | OUTPUT_USE_SCIENTIFIC
		| OUTPUT_MAY_USE_TEXT | OUTPUT_USE_TEXT;
	OutData[AEROMODALS].pof = &ofAeroModals;

	OutData[REFERENCEFRAMES].flags = OUTPUT_USE_DEFAULT_PRECISION | OUTPUT_USE_SCIENTIFIC
		| OUTPUT_MAY_USE_TEXT | OUTPUT_USE_TEXT;
	OutData[REFERENCEFRAMES].pof = &ofReferenceFrames;

	OutData[LOG].flags = 0
		| OUTPUT_MAY_USE_TEXT | OUTPUT_USE_TEXT;
	OutData[LOG].pof = &ofLog;

	OutData[AIRPROPS].flags = OUTPUT_USE_DEFAULT_PRECISION | OUTPUT_USE_SCIENTIFIC
		| OUTPUT_MAY_USE_TEXT | OUTPUT_USE_TEXT;
	OutData[AIRPROPS].pof = &ofAirProps;

	OutData[PARAMETERS].flags = OUTPUT_USE_DEFAULT_PRECISION | OUTPUT_USE_SCIENTIFIC
		| OUTPUT_MAY_USE_TEXT | OUTPUT_USE_TEXT;
	OutData[PARAMETERS].pof = &ofParameters;

	OutData[EXTERNALS].flags = OUTPUT_USE_DEFAULT_PRECISION | OUTPUT_USE_SCIENTIFIC
		| OUTPUT_MAY_USE_TEXT | OUTPUT_USE_TEXT;
	OutData[EXTERNALS].pof = &ofExternals;

	OutData[MODAL].flags = OUTPUT_USE_DEFAULT_PRECISION | OUTPUT_USE_SCIENTIFIC
		| OUTPUT_MAY_USE_TEXT | OUTPUT_USE_TEXT;
	OutData[MODAL].pof = &ofModal;

	OutData[PLATES].flags = OUTPUT_USE_DEFAULT_PRECISION | OUTPUT_USE_SCIENTIFIC
		| OUTPUT_MAY_USE_TEXT | OUTPUT_USE_TEXT
		| OUTPUT_MAY_USE_BINARY;
	OutData[PLATES].pof = &ofPlates;

	OutData[GRAVITY].flags = OUTPUT_USE_DEFAULT_PRECISION | OUTPUT_USE_SCIENTIFIC
		| OUTPUT_MAY_USE_TEXT | OUTPUT_USE_TEXT | OUTPUT_MAY_USE_BINARY;
	OutData[GRAVITY].pof = &ofGravity;

	OutData[DOFSTATS].flags = OUTPUT_MAY_USE_TEXT | OUTPUT_USE_TEXT;
	OutData[DOFSTATS].pof = &ofDofStats;

	OutData[DRIVECALLERS].flags = OUTPUT_USE_DEFAULT_PRECISION | OUTPUT_USE_SCIENTIFIC
			| OUTPUT_MAY_USE_TEXT | OUTPUT_USE_TEXT;
	OutData[DRIVECALLERS].pof = &ofDriveCallers;

	OutData[TRACES].flags = OUTPUT_USE_DEFAULT_PRECISION | OUTPUT_USE_SCIENTIFIC
			| OUTPUT_MAY_USE_TEXT | OUTPUT_USE_TEXT;
	OutData[TRACES].pof = &ofTraces;

	OutData[EIGENANALYSIS].flags = OUTPUT_USE_DEFAULT_PRECISION | OUTPUT_USE_SCIENTIFIC
			| OUTPUT_MAY_USE_TEXT | OUTPUT_USE_TEXT;
	OutData[EIGENANALYSIS].pof = &ofEigenanalysis;

	OutData[NETCDF].flags = 0
		| OUTPUT_MAY_USE_BINARY;
	OutData[NETCDF].pof = 0;

	currentStep = 0;
#if defined(USE_NETCDF)
	ncCount1x3[1] = ncCount1x3x3[1] = 3;
	ncCount1x3x3[2] = 3;
#endif  /* USE_NETCDF */
}

/* Inizializzazione */
void
OutputHandler::Init(const char* sFName, int iExtNum)
{
	FileName::iInit(sFName, iExtNum);

	OutputOpen();
	LogOpen();
}

/* Distruttore */
OutputHandler::~OutputHandler(void)
{
	for (int iCnt = 0; iCnt < LASTFILE; iCnt++) {
		if (IsOpen(iCnt)) {
			if (iCnt == NETCDF || iCnt == MBBINARY) {
				if (m_pBinFile != 0) {
					delete m_pBinFile;
				}

			} else
			{
				OutData[iCnt].pof->exceptions(std::ios::iostate(0));
				OutData[iCnt].pof->close();
			}
		}
	}
}

/* Aggiungere qui le funzioni che aprono i singoli stream */
void
OutputHandler::Open(const OutputHandler::OutFiles out)
{
#ifdef USE_NETCDF
	if (out == NETCDF && !IsOpen(out)) {
		// FIXME: we should use the default format, or any selected by the user;
		// but wait a minute: can this actually happen?
		// return NetCDFOpen(out, netCDF::NcFile::nc4);
		return NetCDFOpen(out, netCDF::NcFile::classic);

	} else
#endif /* USE_NETCDF */
	{
		if (!IsOpen(out)) {
			const char *fname = _sPutExt(psExt[out]);

			// Apre lo stream
			OutData[out].pof->open(fname);

			if (!(*OutData[out].pof)) {
				silent_cerr("Unable to open file "
					"\"" << fname << "\"" << std::endl);
				throw ErrFile(MBDYN_EXCEPT_ARGS);
			}

			if (UseText(out)) {
				// Setta la formattazione dei campi
				if (UseDefaultPrecision(out)) {
					OutData[out].pof->precision(iCurrPrecision);
				}

				// Setta la notazione
				if (UseScientific(out)) {
					OutData[out].pof->setf(std::ios::scientific);
				}
			}
		}

		return;
	}

	return;
}

#ifdef USE_NETCDF
// void
// OutputHandler::NetCDFOpen(const OutputHandler::OutFiles out, const netCDF::NcFile::FileFormat NetCDF_Format)
// {
// 	if (!IsOpen(out)) {
// 		m_pBinFile = new netCDF::NcFile(_sPutExt((char*)(psExt[NETCDF])), netCDF::NcFile::replace, NetCDF_Format); // using the default (nc4) mode was seen to drasticly reduce the writing speed, thus using classic format
// 		//~ NC_FILL only applies top variables, not files or groups in netcdf-cxx4
// 		// also: error messages (throw) are part of the netcdf-cxx4 interface by default...
// 
// 		// Let's define some dimensions which could be useful
// 		m_DimTime = CreateDim("time");
// 		m_DimV1 = CreateDim("Vec1", 1);
// 		m_DimV3 = CreateDim("Vec3", 3);
// 	}
// 
// 	return;
// }
#endif /* USE_NETCDF */

void
OutputHandler::Open(const int out, const std::string& postfix)
{
	if (UseText(out) && !IsOpen(out)) {
		std::string sCurrFileName = sGet();
		std::stringstream fname_ss;

		unsigned uExtIdx = sCurrFileName.find_last_of(EXT_SEP);

		if (uExtIdx != std::string::npos) {
			fname_ss << sCurrFileName.substr(0, uExtIdx);

		} else {
			fname_ss << sCurrFileName;
		}
		
		fname_ss << postfix << psExt[out] << std::ends;

		const std::string fname = fname_ss.str();

		// Opens the stream
		OutData[out].pof->open(fname.c_str());

		if (!(*OutData[out].pof)) {
			silent_cerr("Unable to open file "
				"\"" << fname << "\"" << std::endl);
			throw ErrFile(MBDYN_EXCEPT_ARGS);
		}

		// Sets the field format
		if (UseDefaultPrecision(out)) {
			OutData[out].pof->precision(iCurrPrecision);
		}

		// Sets the notation
		if (UseScientific(out)) {
			OutData[out].pof->setf(std::ios::scientific);
		}

		return;
	}

	return;
}

bool
OutputHandler::IsOpen(int out) const
{
	ASSERT(out > OutputHandler::UNKNOWN);
	ASSERT(out < OutputHandler::LASTFILE);

	return IsOpen(OutputHandler::OutFiles(out));
}

bool
OutputHandler::IsOpen(const OutputHandler::OutFiles out) const
{
#ifdef USE_NETCDF
	if (out == NETCDF || out == MBBINARY) {
		return m_pBinFile == 0 ? false : m_pBinFile->isOpen();
	}
#endif /* USE_NETCDF */

	return OutData[out].pof == 0 ? false : OutData[out].pof->is_open();
}

bool
OutputHandler::UseScientific(int out) const
{
	ASSERT(out > OutputHandler::UNKNOWN);
	ASSERT(out < OutputHandler::LASTFILE);

	return UseScientific(OutputHandler::OutFiles(out));
}

bool
OutputHandler::UseScientific(const OutputHandler::OutFiles out) const
{
	return (OutData[out].flags & OUTPUT_USE_SCIENTIFIC);
}

bool
OutputHandler::UseDefaultPrecision(int out) const
{
	ASSERT(out > OutputHandler::UNKNOWN);
	ASSERT(out < OutputHandler::LASTFILE);

	return UseDefaultPrecision(OutputHandler::OutFiles(out));
}

bool
OutputHandler::UseDefaultPrecision(const OutputHandler::OutFiles out) const
{
	return (OutData[out].flags & OUTPUT_USE_DEFAULT_PRECISION);
}

bool
OutputHandler::UseText(int out) const
{
	ASSERT(out > OutputHandler::UNKNOWN);
	ASSERT(out < OutputHandler::LASTFILE);

	return UseText(OutputHandler::OutFiles(out));
}

void
OutputHandler::SetText(const OutputHandler::OutFiles out)
{
	if (!(OutData[out].flags & OUTPUT_MAY_USE_TEXT)) {
		throw ErrGeneric(MBDYN_EXCEPT_ARGS);
	}

	OutData[out].flags |= OUTPUT_USE_TEXT;
}

void
OutputHandler::ClearText(void)
{
	for (int out = FIRSTFILE; out < LASTFILE; out++) {
		if (OutData[out].flags & OUTPUT_MAY_USE_TEXT) {
			OutData[out].flags &= ~OUTPUT_USE_TEXT;
		}
	}
}

void
OutputHandler::ClearText(const OutputHandler::OutFiles out)
{
	if (!(OutData[out].flags & OUTPUT_MAY_USE_TEXT)) {
		throw ErrGeneric(MBDYN_EXCEPT_ARGS);
	}

	OutData[out].flags &= ~OUTPUT_USE_TEXT;
}

bool
OutputHandler::UseText(const OutputHandler::OutFiles out) const
{
	return (OutData[out].flags & OUTPUT_USE_TEXT);
}

bool
OutputHandler::UseBinary(int out) const
{
	ASSERT(out > OutputHandler::UNKNOWN);
	ASSERT(out < OutputHandler::LASTFILE);
	return UseBinary(OutputHandler::OutFiles(out));
}

void
OutputHandler::SetNetCDF(const OutputHandler::OutFiles out)
{
	if (!(OutData[out].flags & OUTPUT_MAY_USE_BINARY)) {
		throw ErrGeneric(MBDYN_EXCEPT_ARGS);
	}

	OutData[out].flags |= OUTPUT_USE_BINARY;
}

void
OutputHandler::ClearNetCDF(void)
{
	for (int out = FIRSTFILE; out < LASTFILE; out++) {
		if (OutData[out].flags & OUTPUT_MAY_USE_BINARY) {
			OutData[out].flags &= ~OUTPUT_USE_BINARY;
		}
	}
}

void
OutputHandler::ClearNetCDF(const OutputHandler::OutFiles out)
{
	if (!(OutData[out].flags & OUTPUT_MAY_USE_BINARY)) {
		throw ErrGeneric(MBDYN_EXCEPT_ARGS);
	}

	OutData[out].flags &= ~OUTPUT_USE_BINARY;
}

bool
OutputHandler::UseBinary(const OutputHandler::OutFiles out) const
{
	return (OutData[out].flags & OUTPUT_USE_BINARY);
}

bool
OutputHandler::Close(const OutputHandler::OutFiles out)
{
	if (!IsOpen(out)) {
		return false;
	}

	if (out == NETCDF || out == MBBINARY) {
		m_pBinFile->close();

	} else
	{
		// Chiude lo stream
		OutData[out].pof->close();
	}

	return true;
}

void
OutputHandler::OutputOpen(void)
{
	return Open(OUTPUT);
}

bool
OutputHandler::RestartOpen(bool openResXSol)
{
	if (!IsOpen(RESTART)) {
		char *resExt = NULL;
		int n = nCurrRestartFile > 0 ?
			(int)log10(nCurrRestartFile) + 1 : 1;
		int lenExt = STRLENOF(".")
			+ n
			+ STRLENOF(".rst")
			+ 1;

		SAFENEWARR(resExt, char, lenExt);
		snprintf(resExt, lenExt, ".%.*d.rst", n, nCurrRestartFile);
		/* Apre lo stream */
	      	OutData[RESTART].pof->open(_sPutExt(resExt));

	      	if(!(*OutData[RESTART].pof)) {
		 	std::cerr << "Unable to open file '" << _sPutExt(resExt)
		   		<< '\'' << std::endl;
			throw ErrFile(MBDYN_EXCEPT_ARGS);
		}
		SAFEDELETEARR(resExt);

		/* Setta la formattazione dei campi */
		if(UseDefaultPrecision(RESTART)) {
			OutData[RESTART].pof->precision(iCurrPrecision);
		}

		/* Setta la notazione */
		if(UseScientific(RESTART)) {
			OutData[RESTART].pof->setf(std::ios::scientific);
		}

		if (openResXSol) {
			ASSERT(!IsOpen(RESTARTXSOL));

			char *resXSolExt = NULL;
			int n = nCurrRestartFile > 0 ?
				(int)log10(nCurrRestartFile) + 1 : 1;
			int lenXSolExt = STRLENOF(".")
				+ n
				+ STRLENOF(".rst.X")
				+ 1;

			SAFENEWARR(resXSolExt, char, lenXSolExt);
			snprintf(resXSolExt, lenXSolExt, ".%.*d.rst.X", n, nCurrRestartFile);
			/* Apre lo stream */
		      	OutData[RESTARTXSOL].pof->open(_sPutExt(resXSolExt));
		      	if(!(*OutData[RESTARTXSOL].pof)) {
			 	std::cerr << "Unable to open file '" << _sPutExt(resExt)
			   		<< '\'' << std::endl;
				throw ErrFile(MBDYN_EXCEPT_ARGS);
			}
			SAFEDELETEARR(resXSolExt);
			/* non occorre settare la precisione e il formato
			perche' il file e' binario */
		}

		nCurrRestartFile++;

 	     	return false;
	}

	return true;
}

void
OutputHandler::PartitionOpen(void)
{
	ASSERT(!IsOpen(PARTITION));
	return Open(PARTITION);
}

void
OutputHandler::LogOpen(void)
{
	ASSERT(!IsOpen(LOG));
	return Open(LOG);
}

/* Setta precisione e dimensioni campo */
const int iWidth = 7; /* Caratteri richiesti dalla notazione esponenziale */

void
OutputHandler::SetWidth(int iNewWidth)
{
	ASSERT(iNewWidth > iWidth);
	if (iNewWidth > iWidth) {
		iCurrWidth = iNewWidth;
		iCurrPrecision = iCurrWidth-iWidth;
		for (int iCnt = 0; iCnt < LASTFILE; iCnt++) {
			if (UseDefaultPrecision(iCnt) && IsOpen(iCnt)) {
				OutData[iCnt].pof->width(iCurrWidth);
				OutData[iCnt].pof->precision(iCurrPrecision);
			}
		}
	}
}

void
OutputHandler::SetPrecision(int iNewPrecision)
{
	ASSERT(iNewPrecision > 0);
	if (iNewPrecision > 0) {
		iCurrPrecision = iNewPrecision;
		iCurrWidth = iNewPrecision + iWidth;
		for (int iCnt = 0; iCnt < LASTFILE; iCnt++) {
			if (UseDefaultPrecision(iCnt) && IsOpen(iCnt)) {
				OutData[iCnt].pof->width(iCurrWidth);
				OutData[iCnt].pof->precision(iCurrPrecision);
			}
		}
	}
}

void OutputHandler::SetExceptions(std::ios::iostate flags)
{
	for (int iCnt = 0; iCnt < LASTFILE; iCnt++) {
		if(OutData[iCnt].pof) {
			OutData[iCnt].pof->exceptions(flags);
		}
	}
}

#ifdef USE_NETCDF
// MBDynNcDim 
// OutputHandler::CreateDim(const std::string& name, integer size)
// {
// 	ASSERT(m_pBinFile != 0);
// 
// 	MBDynNcDim dim;
// 	if (size == -1) {
// 		dim = m_pBinFile->addDim(name);  // .c_str is useless here
// 	} else {
// 		dim = m_pBinFile->addDim(name, size);
// 	}
// 
// 	return dim;
// }
// 
// MBDynNcDim 
// OutputHandler::GetDim(const std::string& name) const
// {
// 	ASSERT(m_pBinFile != 0);
// 
// 	return m_pBinFile->getDim(name);
// }


/// the following overloaded functions allow to use a uniform function call
/// regardless of whether the variable has one, three, or nine dimensions
/// and regardless of its type, and this without requiring a if condition
/// or further testing of the NcVar, which if done at every timestep
/// would slow down the execution
void
OutputHandler::WriteVar(size_t Var_Var, const Mat3x3& pGetVar) {
	m_pBinFile->WriteVar(Var_Var, pGetVar);
}
void
OutputHandler::WriteVar(size_t Var_Var, const Mat3x3& pGetVar,
		const size_t& ncStart) 
{
	m_pBinFile->WriteVar(Var_Var, pGetVar, ncStart);
}
void
OutputHandler::WriteVar(size_t Var_Var, const Vec3& pGetVar) {
	m_pBinFile->WriteVar(Var_Var, pGetVar);
}
void
OutputHandler::WriteVar(size_t Var_Var, const Vec3& pGetVar,
		const size_t& ncStart) 
{
	m_pBinFile->WriteVar(Var_Var, pGetVar, ncStart);
}
template <class Tvar>
void
OutputHandler::WriteVar(size_t Var_Var, const Tvar& pGetVar) {
	m_pBinFile->WriteVar(Var_Var, pGetVar);
}
// template <class Tvar, class Tstart>
// void
// OutputHandler::WriteNcVar(size_t Var_Var, const Tvar& pGetVar, 
// 		const Tstart& ncStart) 
// {
// 	Var_Var.putVar(std::vector<size_t>(1,ncStart), ncCount1, &pGetVar);
// }
// template <class Tvar, class Tstart>
// void
// OutputHandler::WriteNcVar(size_t Var_Var, const Tvar& pGetVar, 
// 		const std::vector<Tstart>& ncStart,
// 		const std::vector<size_t>& count) 
// {
// 	Var_Var.putVar(ncStart, count, &pGetVar);
// }

template void OutputHandler::WriteVar(size_t, const doublereal&);
template void OutputHandler::WriteVar(size_t, const long&);
template void OutputHandler::WriteVar(size_t, const int&);
// template void OutputHandler::WriteNcVar(const MBDynNcVar&, const doublereal&, const size_t&);
// template void OutputHandler::WriteNcVar(const MBDynNcVar&, const doublereal&, const unsigned int&);
// template void OutputHandler::WriteNcVar(const MBDynNcVar&, const long&, const size_t&);
// template void OutputHandler::WriteNcVar(const MBDynNcVar&, const long&, const unsigned int&);
// template void OutputHandler::WriteNcVar(const MBDynNcVar&, const doublereal&,
// 		const std::vector<size_t>&, const std::vector<size_t>&);
// template void OutputHandler::WriteNcVar(const MBDynNcVar&, const int&,
// 		const std::vector<size_t>&, const std::vector<size_t>&);

// MBDynNcVar 
// OutputHandler::CreateVar(const std::string& name, const MBDynOutType& type,
// 	const AttrValVec& attrs, const NcDimVec& dims)
// {
// 	MBDynNcVar var;
// 
// 	var = m_pBinFile->addVar(name, type, dims);
// 	for (AttrValVec::const_iterator i = attrs.begin(); i != attrs.end(); ++i) {
// 		var.putAtt(i->attr, i->val);
// 	}
// 
// 	return var;
// }

// MBDynNcVar 
// OutputHandler::CreateVar(const std::string& name, const std::string& type)
// {
// 	AttrValVec attrs(1);
// 	attrs[0] = AttrVal("type", type);
// 
// 	NcDimVec dims(1);
// 	dims[0] = DimV1();
// 	return CreateVar(name, MbNcChar, attrs, dims);
// }

// MBDynNcVar 
// OutputHandler::CreateRotationVar(const std::string& name_prefix,
// 	const std::string& name_postfix,
// 	OrientationDescription od,
// 	const std::string& description)
// {
// 	NcDimVec dim;
// 	AttrValVec attrs;
// 	std::string name(name_prefix);
// 
// 	switch (od) {
// 	case ORIENTATION_MATRIX:
// 		dim.resize(3);
// 		dim[0] = DimTime();
// 		dim[1] = DimV3();
// 		dim[2] = DimV3();
// 
// 		attrs.resize(3);
// 		attrs[0] = AttrVal("units", "-");
// 		attrs[1] = AttrVal("type", "Mat3x3");
// 		attrs[2] = AttrVal("description",
// 			description + " orientation matrix "
// 			"(R11, R21, R31, R12, R22, R32, R13, R23, R33)");
// 
// 		name += "R";
// 		break;
// 
// 	case ORIENTATION_VECTOR:
// 	case UNKNOWN_ORIENTATION_DESCRIPTION:  // only relevant to displacement nodes
// 		dim.resize(2);
// 		dim[0] = DimTime();
// 		dim[1] = DimV3();
// 
// 		attrs.resize(3);
// 		attrs[0] = AttrVal("units", "radian");
// 		attrs[1] = AttrVal("type", "Vec3");
// 		attrs[2] = AttrVal("description",
// 			description + " orientation vector "
// 			"(Phi_X, Phi_Y, Phi_Z)");
// 
// 		name += "Phi";
// 		break;
// 
// 	case EULER_123:
// 	case EULER_313:
// 	case EULER_321:
// 		{
// 		dim.resize(2);
// 		dim[0] = DimTime();
// 		dim[1] = DimV3();
// 
// 		attrs.resize(3);
// 		attrs[0] = AttrVal("units", "deg");
// 		attrs[1] = AttrVal("type", "Vec3");
// 
// 		std::string etype;
// 		switch (od) {
// 		case EULER_123:
// 			etype = "123";
// 			break;
// 
// 		case EULER_313:
// 			etype = "313";
// 			break;
// 
// 		case EULER_321:
// 			etype = "321";
// 			break;
// 
// 		default:
// 			throw ErrGeneric(MBDYN_EXCEPT_ARGS);
// 		}
// 
// 		attrs[2] = AttrVal("description",
// 			description + " orientation Euler angles (" + etype + ") "
// 			"(E_X, E_Y, E_Z)");
// 
// 		name += "E";
// 		} break;
// 
// 	default:
// 		throw ErrGeneric(MBDYN_EXCEPT_ARGS);
// 	}
// 
// 	name += name_postfix;
// 	return CreateVar(name, MbNcDouble, attrs, dim);
// }
#endif // USE_NETCDF

/* OutputHandler - end */


/* ToBeOutput - begin */

ToBeOutput::ToBeOutput(flag fOut)
: fOutput(fOut)
{
	NO_OP;
}

ToBeOutput::~ToBeOutput(void)
{
	NO_OP;
}

void
ToBeOutput::OutputPrepare(OutputHandler &OH)
{
	NO_OP;
}

/* Regular output */
void
ToBeOutput::Output(OutputHandler& OH) const
{
	NO_OP;
}

/* Output of perturbed solution (modes ...) */
void
ToBeOutput::Output(OutputHandler& OH,
		const VectorHandler& X, const VectorHandler& XP) const
{
	NO_OP;
}

flag
ToBeOutput::fToBeOutput(void) const
{
  	return fOutput;
}

bool
ToBeOutput::bToBeOutput(void) const
{
	return fOutput & flag(1);
}

void
ToBeOutput::SetOutputFlag(flag f)
{
	ASSERT(f ? f & flag(1) : 1);

  	fOutput = f;
}

Traceable::Traceable(flag fTrace)
:fTrace(fTrace)
{

}

Traceable::~Traceable(void)
{

}

flag Traceable::fToBeTraced(void) const
{
	return fTrace;
}

void Traceable::SetTraceFlag(flag f)
{
	ASSERT(f ? f & flag(1) : 1);

	fTrace = f;
}

/* ToBeOutput - end */<|MERGE_RESOLUTION|>--- conflicted
+++ resolved
@@ -138,194 +138,15 @@
 }
 
 void OutputHandler::ReadOutputUnits(MBDynParser& HP) {
-<<<<<<< HEAD
 	Units.ReadOutputUnits(Log(), HP);
-=======
-	if (HP.IsKeyWord("MKS")) {
-		SetMKSUnits(Units);
 		Log() << "Unit for the whole model: MKS" << std::endl;
-	} else if (HP.IsKeyWord("CGS")) {
-		SetCGSUnits(Units);
 		Log() << "Unit for the whole model: CGS" << std::endl;
-	} else if (HP.IsKeyWord("MMTMS")) {
-		SetMMTMSUnits(Units);
 		Log() << "Unit for the whole model: MMTMS" << std::endl;
-	} else if (HP.IsKeyWord("MMKGMS")) {
-		SetMMKGMSUnits(Units);
 		Log() << "Unit for the whole model: MMKGMS" << std::endl;
-	} else if (HP.IsKeyWord("Custom")) {
 		Log() << "Unit for the whole model: Custom" << std::endl;
-		const std::list<Dimensions> BaseUnits ({
-			Dimensions::Length,
-			Dimensions::Mass,
-			Dimensions::Time,
-			Dimensions::Current,
-			Dimensions::Temperature		 
-		});
-		for (auto i = BaseUnits.begin(); i != BaseUnits.end(); i++) {
-			if (HP.IsKeyWord(DimensionNames.find(*i)->second.c_str())) {
-				Units[*i] = HP.GetStringWithDelims();
-			} else {
-				silent_cerr("Error while reading Custom unit system  at line"
-						<< HP.GetLineData()
-						<< "\nExpecting the definition of "
-						<< DimensionNames.find(*i)->second
-						<< " units."
-						<< std::endl);
-				throw DataManager::ErrGeneric(MBDYN_EXCEPT_ARGS);
-			}
-		}
-		SetDerivedUnits(Units);
-	} else {
-		silent_cerr("Error while reading the model Units at line"
-						<< HP.GetLineData()
-						<< std::endl);
-		throw DataManager::ErrGeneric(MBDYN_EXCEPT_ARGS);
 	}
 	for (auto i = DimensionNames.begin(); i != DimensionNames.end(); i++) {
 		Log() << "Unit for " << i->second << ": " << Units[i->first] << std::endl;
-	}
-}
-
-void OutputHandler::SetDerivedUnits(std::unordered_map<Dimensions, std::string>& Units ) {
-	Units[Dimensions::Angle] = "rad";
-	Units[Dimensions::Area] = Units[Dimensions::Length] + "^2";
-	Units[Dimensions::Force] = Units[Dimensions::Mass] + " " +
-		Units[Dimensions::Length] + " " +
-		Units[Dimensions::Time] + "^-2";
-	Units[Dimensions::Velocity] = Units[Dimensions::Length] + " " +
-		Units[Dimensions::Time] + "^-1";
-	Units[Dimensions::Acceleration] = Units[Dimensions::Length] + " " +
-		Units[Dimensions::Time] + "^-2";
-	Units[Dimensions::AngularVelocity] = Units[Dimensions::Angle] + " " +
-		Units[Dimensions::Time] + "^-1";
-	Units[Dimensions::AngularAcceleration] = Units[Dimensions::Angle] + " " +
-		Units[Dimensions::Time] + "^-2";
-
-	Units[Dimensions::Momentum] = Units[Dimensions::Mass] + " " +
-		Units[Dimensions::Velocity];
-	Units[Dimensions::MomentaMoment] = Units[Dimensions::Mass] + " " +
-		Units[Dimensions::Length] + "^2 " + 
-		Units[Dimensions::Time] + "^-1";
-	Units[Dimensions::MomentumDerivative] = Units[Dimensions::Mass] + " " +
-		Units[Dimensions::Acceleration];
-	Units[Dimensions::MomentaMomentDerivative] = Units[Dimensions::Mass] + " " +
-		Units[Dimensions::Length] + "^2 " + 
-		Units[Dimensions::Time] + "^-2";
-
-	Units[Dimensions::LinearStrain] = Units[Dimensions::Dimensionless];
-	Units[Dimensions::AngularStrain] = Units[Dimensions::Angle] + " " +
-		Units[Dimensions::Length] + "^-1";
-	Units[Dimensions::LinearStrainRate] = Units[Dimensions::Time] + "^-1";
-	Units[Dimensions::AngularStrainRate] = Units[Dimensions::Angle] + " " +
-		Units[Dimensions::Length] + "^-1 " + 
-		Units[Dimensions::Time] + "^-1";
-
-	Units[Dimensions::StaticMoment] = Units[Dimensions::Mass] + " " +
-		Units[Dimensions::Length];
-	Units[Dimensions::MomentOfInertia] = Units[Dimensions::Mass] + " " +
-		Units[Dimensions::Length] + "^2";
-
-	Units[Dimensions::ForceUnitSpan] = Units[Dimensions::Mass] + " " +
-		Units[Dimensions::Time] + "^-2";
-
-	Units[Dimensions::Work] = Units[Dimensions::Force] + " " +
-		Units[Dimensions::Length];
-	Units[Dimensions::Power] = Units[Dimensions::Force] + " " +
-		Units[Dimensions::Velocity];
-	Units[Dimensions::Pressure] = Units[Dimensions::Force] + " " +
-		Units[Dimensions::Length] + "^-2";
-	Units[Dimensions::Moment] = Units[Dimensions::Force] + " " +
-		Units[Dimensions::Length];
-	Units[Dimensions::Voltage] = Units[Dimensions::Length] + "^2 " +
-		Units[Dimensions::Mass] + " " +
-		Units[Dimensions::Time] + "^-3 " +
-		Units[Dimensions::Current] + "^-1";
-	Units[Dimensions::Frequency] = Units[Dimensions::Time] + "^-1";
-	Units[Dimensions::Charge] = Units[Dimensions::Time] + " " +
-		Units[Dimensions::Current];
-	Units[Dimensions::deg] = "deg";
-	Units[Dimensions::rad] = "rad";
-	Units[Dimensions::MassFlow] = Units[Dimensions::Mass] + " " + 
-		Units[Dimensions::Time] + "^-1";
-	Units[Dimensions::Jerk] = Units[Dimensions::Mass] + " " +
-        Units[Dimensions::Time] + "^-3";
-	Units[Dimensions::VoltageDerivative] = Units[Dimensions::Voltage] + " " +
-        Units[Dimensions::Time] + "^-1";
-	Units[Dimensions::UnknownDimension] = "UnknownDimension";
-};
-
-void OutputHandler::SetUnspecifiedUnits(std::unordered_map<Dimensions, std::string>& Units) {
-	for (auto i = DimensionNames.begin(); i != DimensionNames.end(); i++) {
-		Units[i->first] = i->second;
-	}
-}
-
-void OutputHandler::SetMKSUnits(std::unordered_map<Dimensions, std::string>& Units) {
-	Units[Dimensions::Length] = "m";
-	Units[Dimensions::Mass] = "kg";
-	Units[Dimensions::Time] = "s";
-	Units[Dimensions::Current] = "A";
-	Units[Dimensions::Temperature] = "K";
-	SetDerivedUnits(Units);
-	Units[Dimensions::Force] = "N";
-	Units[Dimensions::Moment] = "N m";
-	Units[Dimensions::Work] = "J";
-	Units[Dimensions::Power] = "W";
-	Units[Dimensions::Pressure] = "Pa";
-	Units[Dimensions::Voltage] = "V";
-	Units[Dimensions::Charge] = "C";
-	Units[Dimensions::Frequency] = "Hz";
-};
-
-void OutputHandler::SetCGSUnits(std::unordered_map<Dimensions, std::string>& Units) {
-	Units[Dimensions::Length] = "cm";
-	Units[Dimensions::Mass] = "kg";
-	Units[Dimensions::Time] = "s";
-	Units[Dimensions::Current] = "A";
-	Units[Dimensions::Temperature] = "K";
-	SetDerivedUnits(Units);
-	Units[Dimensions::Force] = "dyn";
-	Units[Dimensions::Pressure] = "dyn cm^-2";
-	Units[Dimensions::Moment] = "dyn cm";
-	Units[Dimensions::Work] = "erg";
-	Units[Dimensions::Power] = "erg s^-1";
-	Units[Dimensions::Frequency] = "Hz";
-	Units[Dimensions::Charge] = "C";
-}
-
-void OutputHandler::SetMMTMSUnits(std::unordered_map<Dimensions, std::string>& Units) {
-	Units[Dimensions::Length] = "mm";
-	Units[Dimensions::Mass] = "ton";
-	Units[Dimensions::Time] = "ms";
-	Units[Dimensions::Current] = "A";
-	Units[Dimensions::Temperature] = "K";
-	SetDerivedUnits(Units);
-	Units[Dimensions::Force] = "N";
-	Units[Dimensions::Moment] = "N mm";
-	Units[Dimensions::Work] = "N mm";
-	Units[Dimensions::Power] = "N mm s^-1";
-	Units[Dimensions::Pressure] = "MPa";
-	Units[Dimensions::Frequency] = "kHz";
-	Units[Dimensions::Charge] = "mC";
-}
-
-void OutputHandler::SetMMKGMSUnits(std::unordered_map<Dimensions, std::string>& Units) {
-	Units[Dimensions::Length] = "mm";
-	Units[Dimensions::Mass] = "kg";
-	Units[Dimensions::Time] = "ms";
-	Units[Dimensions::Current] = "A";
-	Units[Dimensions::Temperature] = "K";
-	SetDerivedUnits(Units);
-	Units[Dimensions::Force] = "kN";
-	Units[Dimensions::Moment] = "N m";
-	Units[Dimensions::Work] = "N m";
-	Units[Dimensions::Power] = "N m ms^-1";
-	Units[Dimensions::Pressure] = "GPa";
-	Units[Dimensions::Work] = "kN mm";
-	Units[Dimensions::Frequency] = "kHz";
-	Units[Dimensions::Charge] = "mC";
->>>>>>> b48117cb
 }
 
 // Pesudo-constructor
